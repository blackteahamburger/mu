name: Run tests

on:
  push:
    branches: '*'
  pull_request:
    branches: '*'

jobs:
  test:
    timeout-minutes: 30
    strategy:
      matrix:
<<<<<<< HEAD
        os: [ubuntu-20.04, ubuntu-latest, macos-13, windows-2019, windows-latest]
        python-version: ['3.8', '3.9', '3.10', '3.11']
=======
        # macos-13 is the last release on x86, and macos-14 is arm64
        os: [ubuntu-20.04, ubuntu-24.04, macos-13, macos-14, windows-2019, windows-latest]
        python-version: ['3.7', '3.8', '3.9', '3.10', '3.11', '3.12', '3.13']
        exclude:
          # These Python versions are not available in macOS arm64 or Ubuntu 24.04
          - os: macos-14
            python-version: '3.7'
          - os: ubuntu-24.04
            python-version: '3.7'
>>>>>>> d8153379
      fail-fast: false
    runs-on: ${{ matrix.os }}
    name: Test Py ${{ matrix.python-version }} - ${{ matrix.os }}
    steps:
      - uses: actions/checkout@v4
      - name: Set up Python
        uses: actions/setup-python@v5
        with:
          python-version: ${{ matrix.python-version }}
      - name: Display Python info
        run: |
          python -c "import sys; print(sys.version)"
          python -c "import platform, struct; print(platform.machine(), struct.calcsize('P') * 8)"
          python -c "import sys; print(sys.executable)"
          python -m pip --version
          pip --version
          pip config list
          pip freeze
<<<<<<< HEAD
      - name: Prepare Ubuntu
        if: runner.os == 'Linux'
        # This is needed for PyQt6 to not crash with missing: libEGL.so.1 libGL.so.1 libglib-2.0.so.0
        run: |
          sudo apt update
          sudo apt install -y libegl1 libgl1 libglib2.0-0
=======
>>>>>>> d8153379
      - name: Install Mu dependencies
        run: |
          pip install .[dev]
          pip list
        timeout-minutes: 10
      - name: Run tests
        if: runner.os == 'Linux'
        run: QT_QPA_PLATFORM=offscreen python make.py check
        timeout-minutes: 5
      - name: Run tests
        if: runner.os != 'Linux'
        run: python make.py check
        timeout-minutes: 5

  test-arm:
    # Missing Qt6 versions of: python3-pyqt5.qsci python3-pyqt5.qtchart
    # Using pip --use-deprecated=legacy-resolver, as it takes too long, revisit after updating dep versions
    # Also had to force install cryptography, pyzmq, and cffi from piwheels, or it tries to build them from source
    # Should also revisit if we need all the extra apt packages
    if: false
    runs-on: ubuntu-latest
    name: Test Py 3.10 - arm-debian-bookworm
    steps:
      - uses: actions/checkout@v4
      - name: Set up QEMU
        id: qemu
        uses: docker/setup-qemu-action@v3
        with:
          image: tonistiigi/binfmt:latest
          platforms: 'linux/arm64,linux/arm/v7,linux/arm/v6'
      - name: Check Debian image info
        uses: docker://arm32v7/debian:bookworm
        with:
          args: bash -c "uname -a && cat /etc/os-release"
      # This is testing armv7, we could create a matrix for armv8 (aarch64) as well
      - name: Install dependencies and run tests
        uses: docker://arm32v7/debian:bookworm
        with:
          args: >
            bash -c "
              apt update &&
              apt install -y python3 python3-pip python3-virtualenv &&
              apt install -y python3-pyqt6 python3-pyqt6.qtserialport python3-pyqt6.qtsvg &&
              apt install -y libxmlsec1-dev libxml2 libxml2-dev libxkbcommon-x11-0 libatlas-base-dev &&
              python3 -m virtualenv venv --python=python3 --system-site-packages &&
              source venv/bin/activate &&
              python -c \"import platform, struct, sys; print(platform.machine(), struct.calcsize('P') * 8, sys.version)\" &&
              python -m pip --version &&
              python -m pip config set global.extra-index-url https://www.piwheels.org/simple &&
              python -m pip config list &&
              python -m pip list &&
              python -m pip install cryptography pyzmq cffi --python-version 3.9 --only-binary \":all:\" --no-deps --target venv/lib/python3.10/site-packages/ &&
              python -m pip install .[dev] --use-deprecated=legacy-resolver &&
              python -m pip list &&
              QT_QPA_PLATFORM=\"offscreen\" &&
              python make.py check &&
              echo 'Finished successfully! :)'
            "

  test-pios:
    # Pi OS images don't have python3-pyqt6 packages, so will have to enable and update in the future
    if: false
    name: Test PiOS ${{ matrix.docker-tag }}
    runs-on: ubuntu-latest
    strategy:
      matrix:
        docker-tag: ['buster-2021-05-28', 'buster-legacy-2023-05-03', 'bullseye-2023-05-03']
      fail-fast: false
    services:
      rpios:
        # Custom made images for Mu: https://github.com/carlosperate/docker-qemu-rpi-os
        image: ghcr.io/carlosperate/qemu-rpi-os-lite:${{ matrix.docker-tag }}-mu
        ports: ["5022:5022"]
    steps:
      # This delay is a bit hacky, but can't find a way to signal when OS is ready
      - name: Wait 2m30s for the docker image to start up QEMU and Raspberry Pi OS
        run: sleep 150
      - name: Clone project & setup it as the bash entry directory
        uses: appleboy/ssh-action@v1.0.3
        with:
          host: rpios
          username: pi
          password: raspberry
          port:  ${{ job.services.rpios.ports[5022] }}
          script: |
            mkdir ~/mu && cd ~/mu
            git init
            git remote add origin ${{ github.server_url }}/${{ github.repository }}.git
            git fetch --progress --depth=1 origin ${{ github.sha }}
            git checkout --progress FETCH_HEAD
            echo "cd ~/mu" > ~/.bashrc_new && cat ~/.bashrc >> ~/.bashrc_new
            rm ~/.bashrc && mv ~/.bashrc_new ~/.bashrc
      - name: Install Mu extra apt dependencies
        uses: appleboy/ssh-action@v1.0.3
        with:
          host: rpios
          username: pi
          password: raspberry
          port:  ${{ job.services.rpios.ports[5022] }}
          script: |
            sudo apt-get update
            sudo apt-get install -y python3-virtualenv
      - name: Create venv and install Python dependencies
        uses: appleboy/ssh-action@v1.0.3
        with:
          host: rpios
          username: pi
          password: raspberry
          port:  ${{ job.services.rpios.ports[5022] }}
          command_timeout: 25m
          # Some compiled packages take a while to be built in piwheels, so to
          # avoid intermittent pip install failures we use `--prefer-binary`
          script: |
            python3 -m virtualenv ~/mu/.venv -v --python=python3 --system-site-packages
            echo "source ~/mu/.venv/bin/activate" > ~/.bashrc_new && cat ~/.bashrc >> ~/.bashrc_new
            rm ~/.bashrc && mv ~/.bashrc_new ~/.bashrc
            source .venv/bin/activate
            python -m pip list
            python -m pip install ."[dev]" --prefer-binary
      - name: Environment info
        uses: appleboy/ssh-action@v1.0.3
        with:
          host: rpios
          username: pi
          password: raspberry
          port:  ${{ job.services.rpios.ports[5022] }}
          script: |
            uname -a
            cat /etc/os-release
            python3 -c "import platform as p, sys; print(sys.executable, p.architecture(), p.machine(), sys.version, sep='\n')"
            python3 -m pip --version
            python3 -m pip list
      - name: Run tests
        uses: appleboy/ssh-action@v1.0.3
        with:
          host: rpios
          username: pi
          password: raspberry
          port:  ${{ job.services.rpios.ports[5022] }}
          command_timeout: 30m
          script: xvfb-run python make.py check<|MERGE_RESOLUTION|>--- conflicted
+++ resolved
@@ -11,20 +11,9 @@
     timeout-minutes: 30
     strategy:
       matrix:
-<<<<<<< HEAD
-        os: [ubuntu-20.04, ubuntu-latest, macos-13, windows-2019, windows-latest]
-        python-version: ['3.8', '3.9', '3.10', '3.11']
-=======
         # macos-13 is the last release on x86, and macos-14 is arm64
         os: [ubuntu-20.04, ubuntu-24.04, macos-13, macos-14, windows-2019, windows-latest]
-        python-version: ['3.7', '3.8', '3.9', '3.10', '3.11', '3.12', '3.13']
-        exclude:
-          # These Python versions are not available in macOS arm64 or Ubuntu 24.04
-          - os: macos-14
-            python-version: '3.7'
-          - os: ubuntu-24.04
-            python-version: '3.7'
->>>>>>> d8153379
+        python-version: ['3.8', '3.9', '3.10', '3.11', '3.12', '3.13']
       fail-fast: false
     runs-on: ${{ matrix.os }}
     name: Test Py ${{ matrix.python-version }} - ${{ matrix.os }}
@@ -43,15 +32,12 @@
           pip --version
           pip config list
           pip freeze
-<<<<<<< HEAD
       - name: Prepare Ubuntu
         if: runner.os == 'Linux'
         # This is needed for PyQt6 to not crash with missing: libEGL.so.1 libGL.so.1 libglib-2.0.so.0
         run: |
           sudo apt update
           sudo apt install -y libegl1 libgl1 libglib2.0-0
-=======
->>>>>>> d8153379
       - name: Install Mu dependencies
         run: |
           pip install .[dev]
