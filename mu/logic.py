"""
Copyright (c) 2015-2017 Nicholas H.Tollervey and others (see the AUTHORS file).

Based upon work done for Puppy IDE by Dan Pope, Nicholas Tollervey and Damien
George.

This program is free software: you can redistribute it and/or modify
it under the terms of the GNU General Public License as published by
the Free Software Foundation, either version 3 of the License, or
(at your option) any later version.

This program is distributed in the hope that it will be useful,
but WITHOUT ANY WARRANTY; without even the implied warranty of
MERCHANTABILITY or FITNESS FOR A PARTICULAR PURPOSE.  See the
GNU General Public License for more details.

You should have received a copy of the GNU General Public License
along with this program.  If not, see <http://www.gnu.org/licenses/>.
"""
import os
import sys
import codecs
import io
import re
import logging
import tempfile
import webbrowser
import random
import locale
import shutil

import platformdirs
from PyQt5.QtWidgets import QMessageBox
from PyQt5.QtCore import QObject, pyqtSignal
from PyQt5 import QtCore
from pyflakes.api import check
from pycodestyle import StyleGuide, Checker

from . import __version__
from . import i18n
from .resources import path
from .debugger.utils import is_breakpoint_line
from .config import DATA_DIR, VENV_DIR, MAX_LINE_LENGTH
from . import settings
from .virtual_environment import venv

# The default directory for application logs.
LOG_DIR = platformdirs.user_log_dir(appname="mu", appauthor="python")
# The path to the log file for the application.
LOG_FILE = os.path.join(LOG_DIR, "mu.log")
# Regex to match pycodestyle (PEP8) output.
STYLE_REGEX = re.compile(r".*:(\d+):(\d+):\s+(.*)")
# Regex to match flake8 output.
FLAKE_REGEX = re.compile(r".*:(\d+):(\d+):?\s+(.*)")
# Regex to match undefined name errors for given builtins
BUILTINS_REGEX = r"^undefined name '({})'"
# Regex to match false positive flake errors if microbit.* is expanded.
EXPAND_FALSE_POSITIVE = re.compile(
    r"^.*'microbit\.(\w+)' imported but unused$"
)
# The text to which "from microbit import \*" should be expanded.
EXPANDED_IMPORT = (
    "from microbit import pin15, pin2, pin0, pin1, "
    " pin3, pin6, pin4, i2c, pin5, pin7, pin8, Image, "
    "pin9, pin14, pin16, reset, pin19, temperature, "
    "sleep, pin20, button_a, button_b, running_time, "
    "accelerometer, display, uart, spi, panic, pin13, "
    "pin12, pin11, pin10, compass"
)
# Default images to copy over for use in PyGameZero demo apps.
DEFAULT_IMAGES = [
    "alien.png",
    "alien_hurt.png",
    "cat1.png",
    "cat2.png",
    "cat3.png",
    "cat4.png",
    "splat.png",
]
# Default sound effects to copy over for use in PyGameZero demo apps.
DEFAULT_SOUNDS = [
    "eep.wav",
    "meow1.wav",
    "meow2.wav",
    "meow3.wav",
    "meow4.wav",
    "splat.wav",
]
MOTD = [  # Candidate phrases for the message of the day (MOTD).
    _("Hello, World!"),
    _(
        "This editor is free software written in Python. You can modify it, "
        "add features or fix bugs if you like."
    ),
    _("This editor is called Mu (you say it 'mew' or 'moo')."),
    _("Google, Facebook, NASA, Pixar, Disney and many more use Python."),
    _(
        "Programming is a form of magic. Learn to cast the right spells with "
        "code and you'll be a wizard."
    ),
    _(
        "REPL stands for read, evaluate, print, loop. It's a fun way to talk "
        "to your computer! :-)"
    ),
    _("Be brave, break things, learn and have fun!"),
    _("Make your software both useful AND fun. Empower your users."),
    _("For the Zen of Python: import this"),
    _("Diversity promotes creativity."),
    _("An open mind, spirit of adventure and respect for diversity are key."),
    _(
        "Don't worry if it doesn't work. Learn the lesson, fix it and try "
        "again! :-)"
    ),
    _("Coding is collaboration."),
    _("Compliment and amplify the good things with code."),
    _(
        "In theory, theory and practice are the same. In practice, they're "
        "not. ;-)"
    ),
    _("Debugging is twice as hard as writing the code in the first place."),
    _("It's fun to program."),
    _("Programming has more to do with problem solving than writing code."),
    _("Start with your users' needs."),
    _("Try to see things from your users' point of view."),
    _("Put yourself in your users' shoes."),
    _(
        "Explaining a programming problem to a friend often reveals the "
        "solution. :-)"
    ),
    _("If you don't know, ask. Nobody to ask? Just look it up."),
    _("Complexity is the enemy. KISS - keep it simple, stupid!"),
    _("Beautiful is better than ugly."),
    _("Explicit is better than implicit."),
    _("Simple is better than complex. Complex is better than complicated."),
    _("Flat is better than nested."),
    _("Sparse is better than dense."),
    _("Readability counts."),
    _(
        "Special cases aren't special enough to break the rules. "
        "Although practicality beats purity."
    ),
    _("Errors should never pass silently. Unless explicitly silenced."),
    _("In the face of ambiguity, refuse the temptation to guess."),
    _("There should be one-- and preferably only one --obvious way to do it."),
    _(
        "Now is better than never. Although never is often better than "
        "*right* now."
    ),
    _("If the implementation is hard to explain, it's a bad idea."),
    _("If the implementation is easy to explain, it may be a good idea."),
    _("Namespaces are one honking great idea -- let's do more of those!"),
    _("Mu was created by Nicholas H.Tollervey."),
    _("To understand what recursion is, you must first understand recursion."),
    _(
        "Algorithm: a word used by programmers when they don't want to "
        "explain what they did."
    ),
    _("Programmers count from zero."),
    _("Simplicity is the ultimate sophistication."),
    _("A good programmer is humble."),
    _("A good programmer is playful."),
    _("A good programmer learns to learn."),
    _("A good programmer thinks beyond the obvious."),
    _("A good programmer promotes simplicity."),
    _("A good programmer avoids complexity."),
    _("A good programmer is patient."),
    _("A good programmer asks questions."),
    _("A good programmer is willing to say, 'I don't know'."),
    _("Wisest are they that know they know nothing."),
    _(
        "Computers aren’t the thing. They’re the thing that gets us to the thing."
    ),
    _("Don't stare at a blank screen - try something out."),
    _("If you're stuck - try explaining it to a rubber duck."),
    _("It's ok to be stuck, go for a walk and then try again (:"),
<<<<<<< HEAD
    _("Keep moving forward."),
=======
    _("It's not a mistake to make an error."),
    _("Do not pass silently."),
    _("Computers are not humans. There is no need arguing with them."),
    _("Embrace change and seek growth."),
>>>>>>> f2ffd6e3
]

NEWLINE = "\n"

#
# We write all files as UTF-8 unless they arrived with a PEP 263 encoding
# cookie, in which case we honour that encoding.
#
ENCODING = "utf-8"
ENCODING_COOKIE_RE = re.compile(
    "^[ \t\v]*#.*?coding[:=][ \t]*([-_.a-zA-Z0-9]+)"
)

logger = logging.getLogger(__name__)


def write_and_flush(fileobj, content):
    """
    Write content to the fileobj then flush and fsync to ensure the data is,
    in fact, written.

    This is especially necessary for USB-attached devices
    """
    fileobj.write(content)
    fileobj.flush()
    #
    # Theoretically this shouldn't work; fsync takes a file descriptor,
    # not a file object. However, there's obviously some under-the-cover
    # mechanism which converts one to the other (at least on Windows)
    #
    os.fsync(fileobj)


def save_and_encode(text, filepath, newline=os.linesep):
    """
    Detect the presence of an encoding cookie and use that encoding; if
    none is present, do not add one and use the Mu default encoding.
    If the codec is invalid, log a warning and fall back to the default.
    """
    match = ENCODING_COOKIE_RE.match(text)
    if match:
        encoding = match.group(1)
        try:
            codecs.lookup(encoding)
        except LookupError:
            logger.warning("Invalid codec in encoding cookie: %s", encoding)
            encoding = ENCODING
    else:
        encoding = ENCODING

    with open(filepath, "w", encoding=encoding, newline="") as f:
        text_to_write = (
            newline.join(line.rstrip(" ") for line in text.splitlines())
            + newline
        )
        write_and_flush(f, text_to_write)


def sniff_encoding(filepath):
    """Determine the encoding of a file:

    * If there is a BOM, return the appropriate encoding
    * If there is a PEP 263 encoding cookie, return the appropriate encoding
    * Otherwise return None for read_and_decode to attempt several defaults
    """
    boms = [
        (codecs.BOM_UTF8, "utf-8-sig"),
        (codecs.BOM_UTF16_BE, "utf-16"),
        (codecs.BOM_UTF16_LE, "utf-16"),
    ]
    #
    # Try for a BOM
    #
    with open(filepath, "rb") as f:
        line = f.readline()
    for bom, encoding in boms:
        if line.startswith(bom):
            return encoding

    #
    # Look for a PEP 263 encoding cookie
    #
    default_encoding = locale.getpreferredencoding()
    try:
        uline = line.decode(default_encoding)
    except UnicodeDecodeError:
        #
        # Can't even decode the line in order to match the cookie
        #
        pass
    else:
        match = ENCODING_COOKIE_RE.match(uline)
        if match:
            cookie_codec = match.group(1)
            try:
                codecs.lookup(cookie_codec)
            except LookupError:
                logger.warning(
                    "Encoding cookie has invalid codec name: {}".format(
                        cookie_codec
                    )
                )
            else:
                return cookie_codec

    #
    # Fall back to the locale default
    #
    return None


def sniff_newline_convention(text):
    """Determine which line-ending convention predominates in the text.

    Windows usually has U+000D U+000A
    Posix usually has U+000A
    But editors can produce either convention from either platform. And
    a file which has been copied and edited around might even have both!
    """
    candidates = [
        ("\r\n", "\r\n"),
        # Match \n at the start of the string
        # or \n preceded by any character other than \r
        ("\n", "^\n|[^\r]\n"),
    ]
    #
    # If no lines are present, default to the platform newline
    # If there's a tie, use the platform default
    #
    conventions_found = [(0, 1, os.linesep)]
    for candidate, pattern in candidates:
        instances = re.findall(pattern, text)
        convention = (len(instances), candidate == os.linesep, candidate)
        conventions_found.append(convention)
    majority_convention = max(conventions_found)
    return majority_convention[-1]


def read_and_decode(filepath):
    """
    Read the contents of a file,
    """
    sniffed_encoding = sniff_encoding(filepath)
    #
    # If sniff_encoding has found enough clues to indicate an encoding,
    # use that. Otherwise try a series of defaults before giving up.
    #
    if sniffed_encoding:
        logger.debug("Detected encoding %s", sniffed_encoding)
        candidate_encodings = [sniffed_encoding]
    else:
        candidate_encodings = [ENCODING, locale.getpreferredencoding()]

    with open(filepath, "rb") as f:
        btext = f.read()
    for encoding in candidate_encodings:
        logger.debug("Trying to decode with %s", encoding)
        try:
            text = btext.decode(encoding)
            logger.info("Decoded with %s", encoding)
            break
        except (UnicodeDecodeError, LookupError):
            continue
    else:
        raise UnicodeDecodeError(encoding, btext, 0, 0, "Unable to decode")

    #
    # Sniff and convert newlines here so that, by the time
    # the text reaches the editor it is ready to use. Then
    # convert everything to the Mu internal newline character
    #
    newline = sniff_newline_convention(text)
    logger.debug("Detected newline %r", newline)
    text = re.sub("\r\n", NEWLINE, text)
    return text, newline


def extract_envars(raw):
    """
    Returns a list of environment variables given a string containing
    NAME=VALUE definitions on separate lines.
    """
    result = {}
    for line in raw.split("\n"):
        definition = line.split("=", 1)
        if len(definition) == 2:
            result[definition[0].strip()] = definition[1].strip()
    return result


def save_session(session):
    settings.session.update(session)
    settings.session.save()


def check_flake(filename, code, builtins=None):
    """
    Given a filename and some code to be checked, uses the PyFlakesmodule to
    return a dictionary describing issues of code quality per line. See:

    https://github.com/PyCQA/pyflakes

    If a list symbols is passed in as "builtins" these are assumed to be
    additional builtins available when run by Mu.
    """
    import_all = "from microbit import *" in code
    if import_all:
        # Massage code so "from microbit import *" is expanded so the symbols
        # are known to flake.
        code = code.replace("from microbit import *", EXPANDED_IMPORT)
    reporter = MuFlakeCodeReporter()
    check(code, filename, reporter)
    if builtins:
        builtins_regex = re.compile(BUILTINS_REGEX.format("|".join(builtins)))
    feedback = {}
    for log in reporter.log:
        if import_all:
            # Guard to stop unwanted "microbit.* imported but unused" messages.
            message = log["message"]
            if EXPAND_FALSE_POSITIVE.match(message):
                continue
        if builtins:
            if builtins_regex.match(log["message"]):
                continue
        if log["line_no"] not in feedback:
            feedback[log["line_no"]] = []
        feedback[log["line_no"]].append(log)
    return feedback


def check_pycodestyle(code, config_file=False):
    """
    Given some code, uses the PyCodeStyle module (was PEP8) to return a list
    of items describing issues of coding style. See:

    https://pycodestyle.readthedocs.io/en/latest/intro.html
    """
    # PyCodeStyle reads input from files, so make a temporary file containing
    # the code.
    code_fd, code_filename = tempfile.mkstemp()
    os.close(code_fd)
    save_and_encode(code, code_filename)
    # Configure which PEP8 rules to ignore.
    ignore = (
        "E121",
        "E123",
        "E126",
        "E226",
        "E203",
        "E302",
        "E305",
        "E24",
        "E704",
        "W291",
        "W292",
        "W293",
        "W391",
        "W503",
    )
    style = StyleGuide(
        parse_argv=False,
        config_file=config_file,
        max_line_length=MAX_LINE_LENGTH,
    )

    # StyleGuide() returns pycodestyle module's own ignore list. That list may
    # be a default list or a custom list provided by the user
    # merge the above ignore list with StyleGuide() returned list, then
    # remove duplicates with set(), convert back to tuple()
    ignore = style.options.ignore + ignore
    style.options.ignore = tuple(set(ignore))

    checker = Checker(code_filename, options=style.options)
    # Re-route stdout to a temporary buffer to be parsed below.
    temp_out = io.StringIO()
    sys.stdout = temp_out
    # Check the code.
    checker.check_all()
    # Put stdout back and read the content of the buffer. Remove the temporary
    # file created at the start.
    sys.stdout = sys.__stdout__
    temp_out.seek(0)
    results = temp_out.read()
    temp_out.close()
    os.remove(code_filename)
    # Parse the output from the tool into a dictionary of structured data.
    style_feedback = {}
    for result in results.split("\n"):
        matcher = STYLE_REGEX.match(result)
        if matcher:
            line_no, col, msg = matcher.groups()
            line_no = int(line_no) - 1
            code, description = msg.split(" ", 1)
            if code == "E303":
                description += _(" above this line")
            if line_no not in style_feedback:
                style_feedback[line_no] = []
            # Capitalise the 1st letter keeping the rest of the str unmodified
            if description:
                description = description[0].upper() + description[1:]
            style_feedback[line_no].append(
                {
                    "line_no": line_no,
                    "column": int(col) - 1,
                    "message": description,
                    "code": code,
                }
            )
    return style_feedback


class MuFlakeCodeReporter:
    """
    The class instantiates a reporter that creates structured data about
    code quality for Mu. Used by the PyFlakes module.
    """

    def __init__(self):
        """
        Set up the reporter object to be used to report PyFlake's results.
        """
        self.log = []

    def unexpectedError(self, filename, message):
        """
        Called if an unexpected error occured while trying to process the file
        called filename. The message parameter contains a description of the
        problem.
        """
        self.log.append(
            {"line_no": 0, "filename": filename, "message": str(message)}
        )

    def syntaxError(self, filename, message, line_no, column, source):
        """
        Records a syntax error in the file called filename.

        The message argument contains an explanation of the syntax error,
        line_no indicates the line where the syntax error occurred, column
        indicates the column on which the error occurred and source is the
        source code containing the syntax error.
        """
        msg = _(
            "Syntax error. Python cannot understand this line. Check for "
            "missing characters!"
        )
        self.log.append(
            {
                "message": msg,
                "line_no": int(line_no) - 1,  # Zero based counting in Mu.
                "column": column - 1,
                "source": source,
            }
        )

    def flake(self, message):
        """
        PyFlakes found something wrong with the code.
        """
        matcher = FLAKE_REGEX.match(str(message))
        if matcher:
            line_no, col, msg = matcher.groups()
            self.log.append(
                {
                    "line_no": int(line_no) - 1,  # Zero based counting in Mu.
                    "column": int(col),
                    "message": msg,
                }
            )
        else:
            self.log.append(
                {"line_no": 0, "column": 0, "message": str(message)}
            )


class Device:
    """
    Device object, containing both information about the connected device,
    the port it's connected through and the mode it works with.
    """

    def __init__(
        self,
        vid,
        pid,
        port,
        serial_number,
        manufacturer,
        long_mode_name,
        short_mode_name,
        board_name=None,
    ):
        self.vid = vid
        self.pid = pid
        self.port = port
        self.serial_number = serial_number
        self.manufacturer = manufacturer
        self.long_mode_name = long_mode_name
        self.short_mode_name = short_mode_name
        self.board_name = board_name

    @property
    def name(self):
        """
        Returns the device name.
        """
        if self.board_name:
            return self.board_name
        else:
            return _("{} compatible").format(self.long_mode_name)

    def __eq__(self, other):
        """
        Equality on devices. Comparison on vid, pid, and serial_number,
        and most importantly also matches on which port the device is
        connected to. That is, if two identical devices are connected
        to separate ports they are considered different.
        """
        return (
            isinstance(other, self.__class__)
            and self.pid == other.pid
            and self.vid == other.vid
            and self.port == other.port
            and self.serial_number == other.serial_number
        )

    def __ne__(self, other):
        """
        Inequality of devices is the negation of equality
        """
        return not self.__eq__(other)

    def __lt__(self, other):
        """
        Alphabetical ordering according to device name
        """
        return self.name < other.name

    def __gt__(self, other):
        """
        Alphabetical ordering according to device name
        """
        return self.name > other.name

    def __le__(self, other):
        """
        Alphabetical ordering according to device name
        """
        return self.name <= other.name

    def __ge__(self, other):
        """
        Alphabetical ordering according to device name
        """
        return self.name >= other.name

    def __str__(self):
        """
        String representation of devices includes name, port, and VID/PID
        """
        s = "{} on {} (VID: 0x{:04X}, PID: 0x{:04X})"
        return s.format(self.name, self.port, self.vid, self.pid)

    def __hash__(self):
        """
        Hash is the hash of the string representation, includes the same
        elements in the hash as in equality testing.
        """
        return hash(str(self))


class DeviceList(QtCore.QAbstractListModel):
    device_connected = pyqtSignal("PyQt_PyObject")
    device_disconnected = pyqtSignal("PyQt_PyObject")

    def __init__(self, modes, parent=None):
        super().__init__(parent)
        self.modes = modes
        self._devices = list()

    def __iter__(self):
        """
        Enables iteration over the list of devices
        """
        return iter(self._devices)

    def __getitem__(self, i):
        """
        Enable [] operator
        """
        return self._devices[i]

    def __len__(self):
        """
        Number of devices
        """
        return len(self._devices)

    def rowCount(self, parent):
        """
        Number of devices
        """
        return len(self._devices)

    def data(self, index, role):
        """
        Reimplements QAbstractListModel.data(): returns data for the
        specified index and role. In this case only implmented for
        ToolTipRole and DisplayRole
        """
        device = self._devices[index.row()]
        if role == QtCore.Qt.ToolTipRole:
            return str(device)
        elif role == QtCore.Qt.DisplayRole:
            return device.name

    def add_device(self, new_device):
        """
        Add a new device to the device list, maintains alphabetical ordering
        """
        parent = QtCore.QModelIndex()
        # Find position to insert sorted
        position = 0
        for i, device in enumerate(self._devices):
            if new_device > device:
                position = i + 1
        # Insert
        self.beginInsertRows(parent, position, position)
        self._devices.insert(position, new_device)
        self.endInsertRows()

    def remove_device(self, device):
        """
        Remove the given device from the device list
        """
        parent = QtCore.QModelIndex()
        position = self._devices.index(device)
        self.beginRemoveRows(parent, position, position)
        self._devices.remove(device)
        self.endRemoveRows()

    def check_usb(self):
        """
        Ensure connected USB devices are polled. If there's a change and a new
        recognised device is attached, inform the user via a status message.
        If a single device is found and Mu is in a different mode ask the user
        if they'd like to change mode.
        """
        devices = []
        device_types = set()
        # Detect connected devices.
        for mode_name, mode in self.modes.items():
            if hasattr(mode, "find_devices"):
                # The mode can detect attached devices.
                detected = mode.find_devices(with_logging=False)
                if detected:
                    device_types.add(mode_name)
                    devices.extend(detected)
        # Remove no-longer connected devices.
        for device in self:
            if device not in devices:
                self.remove_device(device)
                self.device_disconnected.emit(device)
                logger.info(
                    (
                        "{} device disconnected on port: {}"
                        "(VID: 0x{:04X}, PID: 0x{:04X}, manufacturer {})"
                    ).format(
                        device.short_mode_name,
                        device.port,
                        device.vid,
                        device.pid,
                        device.manufacturer,
                    )
                )
        # Add newly connected devices.
        for device in devices:
            if device not in self:
                self.add_device(device)
                self.device_connected.emit(device)
                logger.info(
                    (
                        "{} device connected on port: {}"
                        "(VID: 0x{:04X}, PID: 0x{:04X}, manufacturer: '{}')"
                    ).format(
                        device.short_mode_name,
                        device.port,
                        device.vid,
                        device.pid,
                        device.manufacturer,
                    )
                )


class Editor(QObject):
    """
    Application logic for the editor itself.
    """

    def __init__(self, view):
        super().__init__()
        logger.info("Setting up editor.")
        self._view = view
        self.fs = None
        self.theme = "day"
        self.mode = "python"
        self.python_extensions = [".py", ".pyw"]
        self.modes = {}
        self.envars = {}  # See restore session and show_admin
        self.minify = False
        self.pa_username = ""
        self.pa_token = ""
        self.pa_instance = "www"
        self.microbit_runtime = ""
        self.user_locale = ""  # user defined language locale
        self.connected_devices = DeviceList(self.modes, parent=self)
        self.current_device = None
        self.find = ""
        self.replace = ""
        self.current_path = ""  # Directory of last loaded file.
        self.global_replace = False
        self.selecting_mode = False  # Flag to stop auto-detection of modes.
        if not os.path.exists(DATA_DIR):
            logger.debug("Creating directory: {}".format(DATA_DIR))
            os.makedirs(DATA_DIR)
        logger.info("Log directory: {}".format(LOG_DIR))
        logger.info("Data directory: {}".format(DATA_DIR))

        @view.open_file.connect
        def on_open_file(file):
            # Open the file
            self.direct_load(file)

    def setup(self, modes):
        """
        Define the available modes and ensure there's a default working
        directory.
        """
        self.modes = modes
        self.connected_devices.modes = modes
        logger.info("Available modes: {}".format(", ".join(self.modes.keys())))
        # Ensure there is a workspace directory.
        wd = self.modes["python"].workspace_dir()
        if not os.path.exists(wd):
            logger.debug("Creating directory: {}".format(wd))
            os.makedirs(wd)
        # Ensure PyGameZero assets are copied over.
        images_path = os.path.join(wd, "images")
        fonts_path = os.path.join(wd, "fonts")
        sounds_path = os.path.join(wd, "sounds")
        music_path = os.path.join(wd, "music")
        if not os.path.exists(images_path):
            logger.debug("Creating directory: {}".format(images_path))
            os.makedirs(images_path)
            for img in DEFAULT_IMAGES:
                shutil.copy(
                    path(img, "pygamezero/"), os.path.join(images_path, img)
                )
        if not os.path.exists(fonts_path):
            logger.debug("Creating directory: {}".format(fonts_path))
            os.makedirs(fonts_path)
        if not os.path.exists(sounds_path):
            logger.debug("Creating directory: {}".format(sounds_path))
            os.makedirs(sounds_path)
            for sfx in DEFAULT_SOUNDS:
                shutil.copy(
                    path(sfx, "pygamezero/"), os.path.join(sounds_path, sfx)
                )
        if not os.path.exists(music_path):
            logger.debug("Creating directory: {}".format(music_path))
            os.makedirs(music_path)
        # Ensure Web based assets are copied over.
        template_path = os.path.join(wd, "templates")
        static_path = os.path.join(wd, "static")
        if not os.path.exists(template_path):
            logger.debug("Creating directory: {}".format(template_path))
            shutil.copytree(path("templates", "web/"), template_path)
        if not os.path.exists(static_path):
            logger.debug("Creating directory: {}".format(static_path))
            shutil.copytree(path("static", "web/"), static_path)
            # Copy all the static directories.
        # Start the timer to poll every second for an attached or removed
        # USB device.
        self._view.set_usb_checker(1, self.connected_devices.check_usb)

    def connect_to_status_bar(self, status_bar):
        """
        Connect the editor with the Window-statusbar.
        Should be called after Editor.setup(), to ensure modes are initialized
        """
        # Connect to logs
        status_bar.connect_logs(self.show_admin, "Ctrl+Shift+D")
        # Show connection messages in status_bar
        self.connected_devices.device_connected.connect(
            status_bar.device_connected
        )
        # Connect to device list
        device_selector = status_bar.device_selector
        status_bar.device_selector.set_device_list(self.connected_devices)
        # Propagate device_changed events
        device_selector.device_changed.connect(self.device_changed)
        if self.modes:
            for mode in self.modes.values():
                device_selector.device_changed.connect(mode.device_changed)

    def restore_session(self, paths=None):
        """
        Attempts to recreate the tab state from the last time the editor was
        run. If paths contains a collection of additional paths specified by
        the user, they are also "restored" at the same time (duplicates will be
        ignored).
        """
        self.change_mode(self.mode)
        old_session = settings.session
        logger.debug(old_session)
        if "theme" in old_session:
            self.theme = old_session["theme"]
        self._view.set_theme(self.theme)
        if "mode" in old_session:
            old_mode = old_session["mode"]
            if old_mode in self.modes:
                self.mode = old_session["mode"]
            else:
                # Unknown mode (perhaps an old version?)
                self.select_mode(None)
        else:
            # So ask for the desired mode.
            self.select_mode(None)
        if "paths" in old_session:
            old_paths = self._abspath(old_session["paths"])
            launch_paths = self._abspath(paths) if paths else set()
            for old_path in old_paths:
                # if the os passed in a file, defer loading it now
                if old_path in launch_paths:
                    continue
                self.direct_load(old_path)
            logger.info("Loaded files.")
        if "envars" in old_session:
            old_envars = old_session["envars"]
            if isinstance(old_envars, list):
                old_envars = dict(old_envars)
            self.envars = old_envars
            logger.info(
                "User defined environment variables: " "{}".format(self.envars)
            )
        if "minify" in old_session:
            self.minify = old_session["minify"]
            logger.info(
                "Minify scripts on micro:bit? " "{}".format(self.minify)
            )
        if "microbit_runtime" in old_session:
            self.microbit_runtime = old_session["microbit_runtime"]
            if self.microbit_runtime:
                logger.info(
                    "Custom micro:bit runtime path: "
                    "{}".format(self.microbit_runtime)
                )
                if not os.path.isfile(self.microbit_runtime):
                    self.microbit_runtime = ""
                    logger.warning(
                        "The specified micro:bit runtime "
                        "does not exist. Using default "
                        "runtime instead."
                    )
        if "zoom_level" in old_session:
            self._view.zoom_position = old_session["zoom_level"]
            self._view.set_zoom()

        if "venv_path" in old_session:
            venv.relocate(old_session["venv_path"])
            venv.ensure()

        python_anywhere = old_session.get("python_anywhere")
        if python_anywhere:
            self.pa_username = python_anywhere["username"]
            self.pa_token = python_anywhere["token"]
            self.pa_instance = python_anywhere["instance"]

        if "locale" in old_session:
            self.user_locale = old_session["locale"].strip()
            if self.user_locale:
                i18n.set_language(self.user_locale)

        old_window = old_session.get("window", {})
        self._view.size_window(**old_window)

        #
        # Doesn't seem to do anything useful
        #
        # ~ if old_session is None:
        # ~ self._view.set_theme(self.theme)

        # handle os passed file last,
        # so it will not be focused over by another tab
        if paths and len(paths) > 0:
            self.load_cli(paths)
        self.change_mode(self.mode)
        self.show_status_message(random.choice(MOTD), 10)
        if not self._view.tab_count:
            py = self.modes[self.mode].code_template + NEWLINE
            tab = self._view.add_tab(
                None, py, self.modes[self.mode].api(), NEWLINE
            )
            tab.setCursorPosition(len(py.split(NEWLINE)), 0)
            logger.info("Starting with blank file.")

    def toggle_theme(self):
        """
        Switches between themes (night, day or high-contrast).
        """
        if self.theme == "day":
            self.theme = "night"
        elif self.theme == "night":
            self.theme = "contrast"
        else:
            self.theme = "day"
        logger.info("Toggle theme to: {}".format(self.theme))
        self._view.set_theme(self.theme)

    def new(self):
        """
        Adds a new tab to the editor.
        """
        logger.info("Added a new tab.")
        default_text = self.modes[self.mode].code_template + NEWLINE
        self._view.add_tab(
            None, default_text, self.modes[self.mode].api(), NEWLINE
        )

    def _load(self, path):
        """
        Attempt to load a Python script from the passed in path. This path may
        be a .py file containing Python source code, or a .hex file, created
        for a micro:bit like device, with the source code embedded therein.

        This method will work its way around duplicate paths and also attempt
        to cleanly handle / report / log errors when encountered in a helpful
        manner.
        """
        logger.info("Loading script from: {}".format(path))
        error = _(
            "The file contains characters Mu expects to be encoded as "
            "{0} or as the computer's default encoding {1}, but which "
            "are encoded in some other way.\n\nIf this file was saved "
            "in another application, re-save the file via the "
            "'Save as' option and set the encoding to {0}"
        )
        error = error.format(ENCODING, locale.getpreferredencoding())
        # Does the file even exist?
        if not os.path.isfile(path):
            logger.info("The file {} does not exist.".format(path))
            return
        # see if file is open first
        for widget in self._view.widgets:
            if widget.path is None:  # this widget is an unsaved buffer
                continue
            # The widget could be for a file on a MicroPython device that
            # has since been unplugged. We should ignore it and assume that
            # folks understand this file is no longer available (there's
            # nothing else we can do).
            if not os.path.isfile(widget.path):
                logger.info(
                    "The file {} no longer exists.".format(widget.path)
                )
                continue
            # Check for duplication of open file.
            if os.path.samefile(path, widget.path):
                logger.info("Script already open.")
                msg = _('The file "{}" is already open.')
                self._view.show_message(msg.format(os.path.basename(path)))
                self._view.focus_tab(widget)
                return
        name, text, newline, file_mode = None, None, None, None
        try:
            if self.has_python_extension(path):
                # Open the file, read the textual content and set the name as
                # the path to the file.
                try:
                    text, newline = read_and_decode(path)
                except UnicodeDecodeError:
                    message = _("Mu cannot read the characters in {}")
                    filename = os.path.basename(path)
                    self._view.show_message(message.format(filename), error)
                    return
                name = path
            else:
                # Delegate the open operation to the Mu modes. Leave the name
                # as None if handling a hex file, thus forcing the user to work
                # out what to name the recovered script.
                for mode_name, mode in self.modes.items():
                    try:
                        text, newline = mode.open_file(path)
                        if not path.endswith(".hex"):
                            name = path
                    except Exception as exc:
                        # No worries, log it and try the next mode
                        logger.warning(
                            "Error when mode {} try to open the "
                            "{} file.".format(mode_name, path),
                            exc_info=exc,
                        )
                    else:
                        if text:
                            file_mode = mode_name
                            break
                else:
                    message = _("Mu was not able to open this file")
                    info = _(
                        "Currently Mu only works with Python source "
                        "files or hex files created with embedded "
                        "MicroPython code."
                    )
                    self._view.show_message(message, info)
                    return
        except OSError:
            message = _("Could not load {}").format(path)
            logger.exception("Could not load {}".format(path))
            info = _(
                "Does this file exist?\nIf it does, do you have "
                "permission to read it?\n\nPlease check and try again."
            )
            self._view.show_message(message, info)
        else:
            if file_mode and self.mode != file_mode:
                mode_name = self.modes[file_mode].name
                message = _("Is this a {} file?").format(mode_name)
                info = _(
                    "It looks like this could be a {} file.\n\n"
                    "Would you like to change Mu to the {}"
                    "mode?"
                ).format(mode_name, mode_name)
                if (
                    self._view.show_confirmation(
                        message, info, icon="Question"
                    )
                    == QMessageBox.Ok
                ):
                    self.change_mode(file_mode)
            logger.debug(text)
            self._view.add_tab(
                name, text, self.modes[self.mode].api(), newline
            )

    def get_dialog_directory(self, default=None):
        """
        Return the directory folder which a load/save dialog box should
        open into. In order of precedence this function will return:

        0) If not None, the value of default.
        1) The last location used by a load/save dialog.
        2) The directory containing the current file.
        3) The mode's reported workspace directory.
        """
        if default is not None:
            folder = default
        elif self.current_path and os.path.isdir(self.current_path):
            folder = self.current_path
        else:
            current_file_path = ""
            try:
                workspace_path = self.modes[self.mode].workspace_dir()
            except Exception as e:
                # Avoid crashing if workspace_dir raises, use default path
                # instead
                workspace_path = self.modes["python"].workspace_dir()
                logger.error(
                    (
                        "Could not open {} mode workspace directory"
                        'due to exception "{}". Using:'
                        "\n\n{}\n\n...to store your code instead"
                    ).format(self.mode, e, workspace_path)
                )
            tab = self._view.current_tab
            if tab and tab.path:
                current_file_path = os.path.dirname(os.path.abspath(tab.path))
            folder = current_file_path if current_file_path else workspace_path
        logger.info("Using path for file dialog: {}".format(folder))
        return folder

    def load(self, *args, default_path=None):
        """
        Loads a Python (or other supported) file from the file system or
        extracts a Python script from a hex file.
        """
        # Get all supported extensions from the different modes
        extensions = [ext.strip("*.") for ext in self.python_extensions]
        for mode_name, mode in self.modes.items():
            if mode.file_extensions:
                extensions += mode.file_extensions
        extensions = [e.lower() for e in extensions]
        extensions = "*.{} *.{}".format(
            " *.".join(extensions), " *.".join(extensions).upper()
        )
        folder = self.get_dialog_directory(default_path)
        allow_previous = not bool(default_path)
        path = self._view.get_load_path(
            folder, extensions, allow_previous=allow_previous
        )
        if path:
            self.current_path = os.path.dirname(os.path.abspath(path))
            self._load(path)

    def direct_load(self, path):
        """
        For loading files passed from command line or the OS launch.
        """
        self._load(path)

    def load_cli(self, paths):
        """
        Given a set of paths, passed in by the user when Mu starts, this
        method will attempt to load them and log / report a problem if Mu is
        unable to open a passed in path.
        """
        for p in paths:
            try:
                logger.info("Passed-in filename: {}".format(p))
                # abspath will fail for non-paths
                self.direct_load(os.path.abspath(p))
            except Exception as e:
                logging.warning(
                    "Can't open file from command line {}".format(p),
                    exc_info=e,
                )

    def _abspath(self, paths):
        """
        Safely convert an arrary of paths to their absolute forms and remove
        duplicate items.
        """
        result = []
        for p in paths:
            try:
                abspath = os.path.abspath(p)
            except Exception as ex:
                logger.error("Could not get path for {}: {}".format(p, ex))
            else:
                if abspath not in result:
                    result.append(abspath)
        return result

    def save_tab_to_file(self, tab, show_error_messages=True):
        """
        Given a tab, will attempt to save the script in the tab to the path
        associated with the tab. If there's a problem this will be logged and
        reported and the tab status will continue to show as Modified.
        """
        logger.info("Saving script to: {}".format(tab.path))
        logger.debug(tab.text())
        try:
            save_and_encode(tab.text(), tab.path, tab.newline)
        except OSError as e:
            logger.error(e)
            error_message = _("Could not save file (disk problem)")
            information = _(
                "Error saving file to disk. Ensure you have "
                "permission to write the file and "
                "sufficient disk space."
            )
        except UnicodeEncodeError:
            error_message = _("Could not save file (encoding problem)")
            logger.exception(error_message)
            information = _(
                "Unable to convert all the characters. If you "
                "have an encoding line at the top of the file, "
                "remove it and try again."
            )
        else:
            error_message = information = None
        if error_message and show_error_messages:
            self._view.show_message(error_message, information)
        else:
            tab.setModified(False)
            self.show_status_message(_("Saved file: {}").format(tab.path))

    def check_for_shadow_module(self, path):
        """
        Check if the filename in the path is a shadow of a module already in
        the Python path. For example, many learners will save their first
        turtle based script as turtle.py, thus causing Python to never find
        the built in turtle module because of the name conflict.

        If the filename shadows an existing module, return True, otherwise,
        return False.
        """
        logger.info('Checking path "{}" for shadow module.'.format(path))
        pyextensions = [".pyw", ".PYW", ".py", ".PY"]
        filename = os.path.basename(path)
        for ext in pyextensions:
            filename = filename.replace(ext, "")
        return filename in self.modes[self.mode].module_names

    def save(self, *args, default=None):
        """
        Save the content of the currently active editor tab.
        """
        tab = self._view.current_tab
        if tab is None:
            # There is no active text editor so abort.
            return
        if not tab.path:
            # Unsaved file.
            folder = self.get_dialog_directory(default)
            path = self._view.get_save_path(folder)
            if path and self.check_for_shadow_module(path):
                message = _("You cannot use the filename " '"{}"').format(
                    os.path.basename(path)
                )
                info = _(
                    "This name is already used by another part of "
                    "Python. If you use this name, things are "
                    "likely to break. Please try again with a "
                    "different filename."
                )
                self._view.show_message(message, info)
                return
            tab.path = path
        if tab.path:
            # The user specified a path to a file.
            self.save_tab_to_file(tab)
        else:
            # The user cancelled the filename selection.
            tab.path = None

    def get_tab(self, path):
        """
        Given a path, returns either an existing tab for the path or creates /
        loads a new tab for the path.
        """
        normalised_path = os.path.normcase(os.path.abspath(path))
        for tab in self._view.widgets:
            if tab.path:
                tab_path = os.path.normcase(os.path.abspath(tab.path))
                if tab_path == normalised_path:
                    self._view.focus_tab(tab)
                    return tab
        self.direct_load(path)
        return self._view.current_tab

    def zoom_in(self):
        """
        Make the editor's text bigger
        """
        logger.info("Zoom in")
        self._view.zoom_in()

    def zoom_out(self):
        """
        Make the editor's text smaller.
        """
        logger.info("Zoom out")
        self._view.zoom_out()

    def check_code(self):
        """
        Uses PyFlakes and PyCodeStyle to gather information about potential
        problems with the code in the current tab.
        """
        tab = self._view.current_tab
        if tab is None:
            # There is no active text editor so abort.
            return
        if tab.path and not self.has_python_extension(tab.path):
            # Only works on Python files, so abort.
            return
        tab.has_annotations = not tab.has_annotations
        if tab.has_annotations:
            logger.info("Checking code.")
            self._view.reset_annotations()
            filename = tab.path if tab.path else _("untitled")
            builtins = self.modes[self.mode].builtins
            flake = check_flake(filename, tab.text(), builtins)
            if flake:
                logger.info(flake)
                self._view.annotate_code(flake, "error")
            pep8 = check_pycodestyle(tab.text())
            if pep8:
                logger.info(pep8)
                self._view.annotate_code(pep8, "style")
            self._view.show_annotations()
            tab.has_annotations = bool(flake or pep8)
            if not tab.has_annotations:
                # No problems detected, so confirm this with a friendly
                # message.
                ok_messages = [
                    _("Good job! No problems found."),
                    _("Hurrah! Checker turned up no problems."),
                    _("Nice one! Zero problems detected."),
                    _("Well done! No problems here."),
                    _("Awesome! Zero problems found."),
                ]
                self.show_status_message(random.choice(ok_messages))
                self._view.set_checker_icon("check-good")
            else:
                self._view.set_checker_icon("check-bad")
        else:
            self._view.reset_annotations()

    def show_help(self):
        """
        Display browser based help about Mu.
        """
        major_version = ".".join(__version__.split(".")[:2])
        url = "https://codewith.mu/{}/help/{}".format(
            i18n.language_code[:2], major_version
        )
        logger.info("Showing help at %r.", url)
        webbrowser.open_new(url)

    def quit(self, *args, **kwargs):
        """
        Exit the application.
        """
        if self._view.modified:
            # Alert the user to handle unsaved work.
            msg = _(
                "There is un-saved work, exiting the application will"
                " cause you to lose it."
            )
            result = self._view.show_confirmation(msg)
            if result == QMessageBox.Cancel:
                if args and hasattr(args[0], "ignore"):
                    # The function is handling an event, so ignore it.
                    args[0].ignore()
                return
        paths = []
        for widget in self._view.widgets:
            if widget.path:
                paths.append(os.path.abspath(widget.path))
        # Make sure the mode's stop method is called so
        # everything is cleaned up.
        self.modes[self.mode].stop()
        session = {
            "theme": self.theme,
            "mode": self.mode,
            "paths": paths,
            "envars": self.envars,
            "minify": self.minify,
            "microbit_runtime": self.microbit_runtime,
            "zoom_level": self._view.zoom_position,
            "window": {
                "x": self._view.x(),
                "y": self._view.y(),
                "w": self._view.width(),
                "h": self._view.height(),
            },
            "python_anywhere": {
                "username": self.pa_username,
                "token": self.pa_token,
                "instance": self.pa_instance,
            },
            "locale": self.user_locale,
        }
        save_session(session)
        logger.info("Quitting.\n\n")
        QtCore.QCoreApplication.exit(0)

    def show_admin(self, event=None):
        """
        Cause the editor's admin dialog to be displayed to the user.

        Ensure any changes to the envars is updated.
        """
        logger.info("Showing admin with logs from {}".format(LOG_FILE))
        envars = "\n".join(
            [
                "{}={}".format(name, value)
                for name, value in self.envars.items()
            ]
        )
        settings = {
            "envars": envars,
            "minify": self.minify,
            "microbit_runtime": self.microbit_runtime,
            "locale": self.user_locale,
            "pa_username": self.pa_username,
            "pa_token": self.pa_token,
            "pa_instance": self.pa_instance,
        }
        baseline_packages, user_packages = venv.installed_packages()
        packages = user_packages
        with open(LOG_FILE, "r", encoding="utf8") as logfile:
            new_settings = self._view.show_admin(
                logfile.read(),
                settings,
                "\n".join(packages),
                self.modes[self.mode],
                self.connected_devices,
            )
        if new_settings:
            if "envars" in new_settings:
                self.envars = extract_envars(new_settings["envars"])
            if "minify" in new_settings:
                self.minify = new_settings["minify"]
            if "microbit_runtime" in new_settings:
                runtime = new_settings["microbit_runtime"].strip()
                if runtime and not os.path.isfile(runtime):
                    self.microbit_runtime = ""
                    message = _("Could not find MicroPython runtime.")
                    information = _(
                        "The micro:bit runtime you specified "
                        "('{}') does not exist. "
                        "Please try again."
                    ).format(runtime)
                    self._view.show_message(message, information)
                else:
                    self.microbit_runtime = runtime
            if "packages" in new_settings:
                new_packages = [
                    p
                    for p in new_settings["packages"].lower().split("\n")
                    if p.strip()
                ]
                old_packages = [p.lower() for p in user_packages]
                self.sync_package_state(old_packages, new_packages)
            if "pa_username" in new_settings:
                self.pa_username = new_settings["pa_username"].strip()
            if "pa_token" in new_settings:
                self.pa_token = new_settings["pa_token"].strip()
            if "pa_instance" in new_settings:
                self.pa_instance = new_settings["pa_instance"].strip()
            if "locale" in new_settings:
                self.user_locale = new_settings["locale"]
            # Ensure mode UI is updated given settings.
            self.modes[self.mode].ensure_state()
        else:
            logger.info("No admin settings changed.")

    def sync_package_state(self, old_packages, new_packages):
        """
        Given the state of the old third party packages, compared to the new
        third party packages, ensure that pip uninstalls and installs the
        packages so the currently available third party packages reflects the
        new state.
        """
        old = set(old_packages)
        new = set(new_packages)
        logger.info("Synchronize package states...")
        logger.info("Old: {}".format(old))
        logger.info("New: {}".format(new))
        to_remove = old.difference(new)
        to_add = new.difference(old)
        if to_remove or to_add:
            logger.info("To add: {}".format(to_add))
            logger.info("To remove: {}".format(to_remove))
            logger.info("Virtualenv: {}".format(VENV_DIR))
            self._view.sync_packages(to_remove, to_add)

    def select_mode(self, event=None):
        """
        Select the mode that editor is supposed to be in.
        """
        if self.modes[self.mode].is_debugger:
            return
        logger.info(
            "Showing available modes: {}".format(list(self.modes.keys()))
        )
        self.selecting_mode = True  # Flag to stop auto-detection of modes.
        new_mode = self._view.select_mode(self.modes, self.mode)
        self.selecting_mode = False
        if new_mode and new_mode != self.mode:
            logger.info("New mode selected: {}".format(new_mode))
            self.change_mode(new_mode)

    def change_mode(self, mode):
        """
        Given the name of a mode, will make the necessary changes to put the
        editor into the new mode.
        """
        # Remove the old mode's REPL / filesystem / plotter if required.
        old_mode = self.modes[self.mode]
        if hasattr(old_mode, "remove_repl"):
            old_mode.remove_repl()
        if hasattr(old_mode, "remove_fs"):
            old_mode.remove_fs()
        if hasattr(old_mode, "remove_plotter"):
            if old_mode.plotter:
                old_mode.remove_plotter()
        # Deactivate old mode
        self.modes[self.mode].deactivate()
        # Re-assign to new mode.
        self.mode = mode
        # Activate new mode
        self.modes[mode].activate()
        # Update buttons.
        self._view.change_mode(self.modes[mode])
        button_bar = self._view.button_bar
        button_bar.connect("modes", self.select_mode, "Ctrl+Shift+M")
        button_bar.connect("new", self.new, "Ctrl+N")
        button_bar.connect("load", self.load, "Ctrl+O")
        button_bar.connect("save", self.save, "Ctrl+S")
        for action in self.modes[mode].actions():
            button_bar.connect(
                action["name"], action["handler"], action["shortcut"]
            )
        button_bar.connect("zoom-in", self.zoom_in, "Ctrl++")
        button_bar.connect("zoom-out", self.zoom_out, "Ctrl+-")
        button_bar.connect("theme", self.toggle_theme, "F1")
        button_bar.connect("check", self.check_code, "F2")
        if sys.version_info[:2] >= (3, 6):
            button_bar.connect("tidy", self.tidy_code, "F10")
        button_bar.connect("help", self.show_help, "Ctrl+H")
        button_bar.connect("quit", self.quit, "Ctrl+Q")
        self._view.status_bar.set_mode(self.modes[mode].name)
        # Update references to default file locations.
        try:
            workspace_dir = self.modes[mode].workspace_dir()
            logger.info("Workspace directory: {}".format(workspace_dir))
        except Exception as e:
            # Avoid crashing if workspace_dir raises, use default path instead
            workspace_dir = self.modes["python"].workspace_dir()
            logger.error(
                (
                    "Could not open {} mode workspace directory, "
                    'due to exception "{}".'
                    "Using:\n\n{}\n\n...to store your code instead"
                ).format(mode, repr(e), workspace_dir)
            )
        # Reset remembered current path for load/save dialogs.
        self.current_path = ""
        # Ensure auto-save timeouts are set.
        if self.modes[mode].save_timeout > 0:
            # Start the timer
            self._view.set_timer(self.modes[mode].save_timeout, self.autosave)
        else:
            # Stop the timer
            self._view.stop_timer()
        # Update breakpoint states.
        if not (self.modes[mode].is_debugger or self.modes[mode].has_debugger):
            for tab in self._view.widgets:
                tab.breakpoint_handles = set()
                tab.reset_annotations()
        self.modes[mode].ensure_state()
        self.show_status_message(
            _("Changed to {} mode.").format(self.modes[mode].name)
        )

    def autosave(self):
        """
        Cycles through each tab and, if changed, saves it to the filesystem.
        """
        if self._view.modified:
            # Something has changed, so save it!
            for tab in self._view.widgets:
                if tab.path and tab.isModified():
                    # Suppress error message on autosave attempts
                    self.save_tab_to_file(tab, show_error_messages=False)
                    logger.info(
                        "Autosave detected and saved "
                        "changes in {}.".format(tab.path)
                    )

    def ask_to_change_mode(self, new_mode, mode_name, heading):
        """
        Open a dialog asking the user, whether to change mode from
        mode_name to new_mode. The dialog can be customized by the
        heading-parameter.
        """
        # Only ask to switch mode if we're not already trying to
        # select a new mode via the dialog. Cannot change mode if
        # a script is already being run by the current mode.
        m = self.modes[self.mode]
        running = hasattr(m, "runner") and m.runner
        if (self.mode != new_mode and not self.selecting_mode) and not running:
            msg_body = _(
                "Would you like to change Mu to the {} " "mode?"
            ).format(mode_name)
            change_confirmation = self._view.show_confirmation(
                heading, msg_body, icon="Question"
            )
            if change_confirmation == QMessageBox.Ok:
                self.change_mode(new_mode)

    def device_changed(self, device):
        """
        Slot for receiving signals that the current device has changed.
        If the device change requires mode change, the user will be
        asked through a dialog.
        """
        if device:
            if self.current_device is None:
                heading = _("Detected new {} device.").format(device.name)
            else:
                heading = _("Device changed to {}.").format(device.name)
            self.ask_to_change_mode(
                device.short_mode_name, device.long_mode_name, heading
            )
        self.current_device = device

    def show_status_message(self, message, duration=5):
        """
        Displays the referenced message for duration seconds.
        """
        self._view.status_bar.set_message(message, duration * 1000)

    def debug_toggle_breakpoint(self, margin, line, modifiers):
        """
        How to handle the toggling of a breakpoint.
        """
        if (
            self.modes[self.mode].has_debugger
            or self.modes[self.mode].is_debugger
        ):
            tab = self._view.current_tab
            code = tab.text(line)
            if self.mode == "debugger":
                # The debugger is running.
                if is_breakpoint_line(code):
                    self.modes["debugger"].toggle_breakpoint(line, tab)
                    return
            else:
                # The debugger isn't running.
                if tab.markersAtLine(line):
                    tab.markerDelete(line, -1)
                    return
                elif is_breakpoint_line(code):
                    handle = tab.markerAdd(line, tab.BREAKPOINT_MARKER)
                    tab.breakpoint_handles.add(handle)
                    return
            msg = _("Cannot Set Breakpoint.")
            info = _(
                "Lines that are comments or some multi-line "
                "statements cannot have breakpoints."
            )
            self._view.show_message(msg, info)

    def rename_tab(self, tab_id=None):
        """
        How to handle double-clicking a tab in order to rename the file. If
        activated by the shortcut, activate against the current tab.
        """
        tab = None
        if tab_id:
            tab = self._view.tabs.widget(tab_id)
        else:
            tab = self._view.current_tab
        if tab:
            new_path = self._view.get_save_path(tab.path)
            if new_path and new_path != tab.path:
                if self.check_for_shadow_module(new_path):
                    message = _("You cannot use the filename " '"{}"').format(
                        os.path.basename(new_path)
                    )
                    info = _(
                        "This name is already used by another part of "
                        "Python. If you use that name, things are "
                        "likely to break. Please try again with a "
                        "different filename."
                    )
                    self._view.show_message(message, info)
                    return
                logger.info(
                    "Attempting to rename {} to {}".format(tab.path, new_path)
                )
                # The user specified a path to a file.
                if not self.has_python_extension(os.path.basename(new_path)):
                    # No extension given, default to .py
                    new_path += ".py"
                # Check for duplicate path with currently open tab.
                for other_tab in self._view.widgets:
                    if other_tab.path == new_path:
                        logger.info(
                            "Cannot rename, a file of that name is "
                            "already open in Mu"
                        )
                        message = _("Could not rename file.")
                        information = _(
                            "A file of that name is already open " "in Mu."
                        )
                        self._view.show_message(message, information)
                        return
                # Finally rename
                tab.path = new_path
                logger.info("Renamed file to: {}".format(tab.path))
                self.save()

    def find_replace(self):
        """
        Handle find / replace functionality.

        If find/replace dialog is dismissed, do nothing.

        Otherwise, check there's something to find, warn if there isn't.

        If there is, find (and, optionally, replace) then confirm outcome with
        a status message.
        """
        result = self._view.show_find_replace(
            self.find, self.replace, self.global_replace
        )
        if result:
            self.find, self.replace, self.global_replace = result
            if self.find:
                if self.replace:
                    replaced = self._view.replace_text(
                        self.find, self.replace, self.global_replace
                    )
                    if replaced == 1:
                        msg = _('Replaced "{}" with "{}".')
                        self.show_status_message(
                            msg.format(self.find, self.replace)
                        )
                    elif replaced > 1:
                        msg = _('Replaced {} matches of "{}" with "{}".')
                        self.show_status_message(
                            msg.format(replaced, self.find, self.replace)
                        )
                    else:
                        msg = _('Could not find "{}".')
                        self.show_status_message(msg.format(self.find))
                else:
                    matched = self._view.highlight_text(self.find)
                    if matched:
                        msg = _('Highlighting matches for "{}".')
                    else:
                        msg = _('Could not find "{}".')
                    self.show_status_message(msg.format(self.find))
            else:
                message = _("You must provide something to find.")
                information = _(
                    "Please try again, this time with something "
                    "in the find box."
                )
                self._view.show_message(message, information)

    def find_again(self, forward=True):
        """
        Handle find again (F3 and Shift+F3) functionality.
        """
        if self.find:
            matched = self._view.highlight_text(self.find, forward)
            if matched:
                msg = _('Highlighting matches for "{}".')
            else:
                msg = _('Could not find "{}".')
            self.show_status_message(msg.format(self.find))
        else:
            message = _("You must provide something to find.")
            information = _(
                "Please try again, this time with something "
                "in the find box."
            )
            self._view.show_message(message, information)

    def find_again_backward(self, forward=False):
        """
        Handle find again backward (Shift+F3) functionality.
        """
        self.find_again(forward=False)

    def toggle_comments(self):
        """
        Ensure all highlighted lines are toggled between comments/uncommented.
        """
        self._view.toggle_comments()

    def tidy_code(self):
        """
        Prettify code with Black.
        """
        tab = self._view.current_tab
        if not tab or sys.version_info[:2] < (3, 6):
            return
        # Only works on Python, so abort.
        if tab.path and not self.has_python_extension(tab.path):
            return
        from black import format_str, FileMode, TargetVersion

        try:
            source_code = tab.text()
            logger.info("Tidy code.")
            logger.info(source_code)
            filemode = FileMode(
                target_versions={TargetVersion.PY36},
                line_length=MAX_LINE_LENGTH,
            )
            tidy_code = format_str(source_code, mode=filemode)
            # The following bypasses tab.setText which resets the undo history.
            # Doing it this way means the user can use CTRL-Z to undo the
            # reformatting from black.
            tab.SendScintilla(tab.SCI_SETTEXT, tidy_code.encode("utf-8"))
            self.show_status_message(
                _("Successfully cleaned the code. " "Use CTRL-Z to undo.")
            )
        except Exception as ex:
            # The user's code is problematic. Recover with a modal dialog
            # containing a helpful message.
            logger.error(ex)
            message = _("Your code contains problems.")
            information = _(
                "These must be fixed before tidying will work. "
                "Please use the 'Check' button to highlight "
                "these problems."
            )
            self._view.show_message(message, information)

    def has_python_extension(self, filename):
        """
        Check whether the given filename matches recognized Python extensions.
        """
        file_ends = filename.lower().endswith
        return any(file_ends(ext) for ext in self.python_extensions)<|MERGE_RESOLUTION|>--- conflicted
+++ resolved
@@ -173,14 +173,11 @@
     _("Don't stare at a blank screen - try something out."),
     _("If you're stuck - try explaining it to a rubber duck."),
     _("It's ok to be stuck, go for a walk and then try again (:"),
-<<<<<<< HEAD
     _("Keep moving forward."),
-=======
     _("It's not a mistake to make an error."),
     _("Do not pass silently."),
     _("Computers are not humans. There is no need arguing with them."),
     _("Embrace change and seek growth."),
->>>>>>> f2ffd6e3
 ]
 
 NEWLINE = "\n"
