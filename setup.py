import os
import re
from setuptools import setup


base_dir = os.path.dirname(__file__)


DUNDER_ASSIGN_RE = re.compile(r"""^__\w+__\s*=\s*['"].+['"]$""")
about = {}
with open(os.path.join(base_dir, "mu", "__init__.py"), encoding="utf8") as f:
    for line in f:
        if DUNDER_ASSIGN_RE.search(line):
            exec(line, about)

with open(os.path.join(base_dir, "README.rst"), encoding="utf8") as f:
    readme = f.read()

with open(os.path.join(base_dir, "CHANGES.rst"), encoding="utf8") as f:
    changes = f.read()


install_requires = [
    #
    # The core 'install_requires' should only be things
    # which are needed for the main editor to function.
    #
<<<<<<< HEAD
    "PyQt6==6.3.1"
=======
    "PyQt5-sip<=12.13.0"
    + ';"arm" not in platform_machine and "aarch" not in platform_machine',
    "PyQt5==5.13.2"
>>>>>>> 563cb860
    + ';"arm" not in platform_machine and "aarch" not in platform_machine',
    "PyQt6-QScintilla==2.13.3"
    + ';"arm" not in platform_machine and "aarch" not in platform_machine',
    "PyQt6-Charts==6.3.1"
    + ';"arm" not in platform_machine and "aarch" not in platform_machine',
    # FIXME: Needed for qtconsole, this is the latest wheel in armv7l for
    # Python 3.7 (Buster), otherwise it tries to build from source and fails.
    "pyzmq<=26.0.3",
    # FIXME: jupyter-client added for Py3.5 compatibility, to be dropped after
    # Mu v1.1 release. So, qtconsole < 5 and jupyter-client < 6.2 (issue #1444)
    "jupyter-client>=4.1,<6.2",
    # FIXME: ipykernel max added for macOS 10.13 compatibility, min taken from
    # qtconsole 4.7.7. Full line can be removed after Mu v1.1 release.
    # Dependency mirrored for user venv in mu/wheels/__init__.py
    "ipykernel>=4.1,<6",
    # FIXME: ipykernel<6 depends on ipython_genutils, but it isn't explicitly
    # declared as a dependency. It also depends on traitlets, which
    # incidentally brought ipython_genutils, but in v5.1 it was dropped, so as
    # a workaround we need to manually specify it here.
    "ipython_genutils>=0.2.0",
    "qtconsole==4.7.7",
    #
    # adafruit-board-toolkit is used to find serial ports and help identify
    # CircuitPython boards in the CircuitPython mode.
    "adafruit-board-toolkit~=1.1",
    "pyserial~=3.5",
    "nudatus>=0.0.3",
    # `flake8` is actually a testing/packaging dependency that, among other
    # packages, brings in `pycodestyle` and `pyflakes` which are runtime
    # dependencies. For the sake of "locality", it is being declared here,
    # though. Regarding these packages' versions, please refer to:
    # http://flake8.pycqa.org/en/latest/faq.html#why-does-flake8-use-ranges-for-its-dependencies
    "flake8 >= 3.8.3",
    # Clamp click max version to workaround incompatibility with black<22.1.0
    "click<=8.0.4",
    "black>=19.10b0,<22.1.0;python_version>'3.5'",
    "platformdirs>=2.0.0,<3.0.0",
    "semver>=2.8.0",
    # virtualenv vendors pip, we need at least pip v19.3 to install some
    # rust based dependencies. virtualenv >=v20 is required for the --symlinks
    # flag needed by AppImage, and it packs pip v20.0.2.
    "virtualenv>=20.0.0",
    #
    # Needed for packaging
    #
    "wheel",
    # Needed to deploy from web mode
    "requests>=2.0.0",
    #
    # Needed to resolve an issue with paths in the user virtual environment
    #
    "pywin32; sys_platform=='win32'",
]


extras_require = {
    "tests": [
        "pytest>=4.6",
        "pytest-cov",
        "pytest-random-order>=1.0.0",
        "pytest-faulthandler",
        "pytest-timeout",
        "coverage",
    ],
    "docs": ["sphinx"],
    "package": [
        # Wheel building and PyPI uploading
        "wheel",
        "twine",
    ],
    "i18n": ["babel"],
    "utils": ["scrapy", "beautifulsoup4", "requests"],
}

extras_require["dev"] = (
    extras_require["tests"]
    + extras_require["docs"]
    + extras_require["package"]
    + extras_require["i18n"]
)

extras_require["all"] = list(
    {req for extra, reqs in extras_require.items() for req in reqs}
)


setup(
    name=about["__title__"],
    version=about["__version__"],
    description=about["__description__"],
    long_description="{}\n\n{}".format(readme, changes),
    author=about["__author__"],
    author_email=about["__email__"],
    url=about["__url__"],
    license=about["__license__"],
    packages=[
        "mu",
        "mu.contrib",
        "mu.resources",
        "mu.modes",
        "mu.debugger",
        "mu.interface",
        "mu.modes.api",
        "mu.wheels",
    ],
    python_requires=">=3.7,<3.12",
    install_requires=install_requires,
    extras_require=extras_require,
    package_data={"mu.wheels": ["*.whl", "*.zip"]},
    include_package_data=True,
    zip_safe=False,
    classifiers=[
        "Development Status :: 5 - Production/Stable",
        "Environment :: Win32 (MS Windows)",
        "Environment :: X11 Applications :: Qt",
        "Environment :: MacOS X",
        "Intended Audience :: Developers",
        "Intended Audience :: Education",
        "Intended Audience :: End Users/Desktop",
        "License :: OSI Approved :: GNU General Public License v3 (GPLv3)",
        "Operating System :: POSIX",
        "Operating System :: MacOS :: MacOS X",
        "Operating System :: Microsoft :: Windows",
        "Programming Language :: Python :: 3 :: Only",
        "Programming Language :: Python :: 3.7",
        "Programming Language :: Python :: 3.8",
        "Programming Language :: Python :: 3.9",
        "Programming Language :: Python :: 3.10",
        "Programming Language :: Python :: 3.11",
        "Topic :: Education",
        "Topic :: Games/Entertainment",
        "Topic :: Software Development",
        "Topic :: Software Development :: Debuggers",
        "Topic :: Software Development :: Embedded Systems",
        "Topic :: Text Editors",
        "Topic :: Text Editors :: Integrated Development Environments (IDE)",
    ],
    entry_points={"console_scripts": ["mu-editor = mu.app:run"]},
)<|MERGE_RESOLUTION|>--- conflicted
+++ resolved
@@ -25,13 +25,7 @@
     # The core 'install_requires' should only be things
     # which are needed for the main editor to function.
     #
-<<<<<<< HEAD
     "PyQt6==6.3.1"
-=======
-    "PyQt5-sip<=12.13.0"
-    + ';"arm" not in platform_machine and "aarch" not in platform_machine',
-    "PyQt5==5.13.2"
->>>>>>> 563cb860
     + ';"arm" not in platform_machine and "aarch" not in platform_machine',
     "PyQt6-QScintilla==2.13.3"
     + ';"arm" not in platform_machine and "aarch" not in platform_machine',
