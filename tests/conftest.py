--- conflicted
+++ resolved
@@ -1,13 +1,7 @@
 from unittest import mock
 
 import pytest
-<<<<<<< HEAD
 from PyQt6.QtWidgets import QApplication
-=======
-import os
-import random
-from PyQt5.QtWidgets import QApplication
->>>>>>> 08b44fd6
 
 from mu import settings
 
