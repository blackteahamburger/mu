# -*- coding: utf-8 -*-
"""
Tests for the user interface elements of Mu.
"""
import os

import pytest
<<<<<<< HEAD
import mu
=======
import mu.i18n
>>>>>>> 563cb860
import mu.interface.dialogs
from PyQt6.QtWidgets import QDialog, QWidget, QDialogButtonBox
from unittest import mock
from mu import virtual_environment
from mu.modes import (
    PythonMode,
    CircuitPythonMode,
    MicrobitMode,
    DebugMode,
    ESPMode,
)
from PyQt6.QtCore import QProcess


def test_ModeItem_init():
    """
    Ensure that ModeItem objects are setup correctly.
    """
    name = "item_name"
    description = "item_description"
    icon = "icon_name"
    mock_text = mock.MagicMock()
    mock_icon = mock.MagicMock()
    mock_load = mock.MagicMock(return_value=icon)
    with mock.patch(
        "mu.interface.dialogs.QListWidgetItem.setText", mock_text
    ), mock.patch(
        "mu.interface.dialogs.QListWidgetItem.setIcon", mock_icon
    ), mock.patch(
        "mu.interface.dialogs.load_icon", mock_load
    ):
        mi = mu.interface.dialogs.ModeItem(name, description, icon)
        assert mi.name == name
        assert mi.description == description
        assert mi.icon == icon
    mock_text.assert_called_once_with("{}\n{}".format(name, description))
    mock_load.assert_called_once_with(icon)
    mock_icon.assert_called_once_with(icon)


def test_ModeSelector_setup():
    """
    Ensure the ModeSelector dialog is setup properly given a list of modes.

    If a mode has debugger = True it is ignored since debug mode is not a mode
    to be selected by users.
    """
    editor = mock.MagicMock()
    view = mock.MagicMock()
    modes = {
        "python": PythonMode(editor, view),
        "circuitpython": CircuitPythonMode(editor, view),
        "microbit": MicrobitMode(editor, view),
        "debugger": DebugMode(editor, view),
    }
    current_mode = "python"
    mock_item = mock.MagicMock()
    with mock.patch("mu.interface.dialogs.ModeItem", mock_item):
        with mock.patch("mu.interface.dialogs.QVBoxLayout"):
            with mock.patch("mu.interface.dialogs.QListWidget"):
                ms = mu.interface.dialogs.ModeSelector()
                ms.setLayout = mock.MagicMock()
                ms.setup(modes, current_mode)
                assert ms.setLayout.call_count == 1
    assert mock_item.call_count == 3


def test_ModeSelector_select_and_accept():
    """
    Ensure the accept slot is fired when this event handler is called.
    """
    ms = mu.interface.dialogs.ModeSelector()
    ms.accept = mock.MagicMock()
    ms.select_and_accept()
    ms.accept.assert_called_once_with()


def test_ModeSelector_get_mode():
    """
    Ensure that the ModeSelector will correctly return a selected mode (or
    raise the expected exception if cancelled).
    """
    ms = mu.interface.dialogs.ModeSelector()
    ms.result = mock.MagicMock(return_value=QDialog.Accepted)
    item = mock.MagicMock()
    item.icon = "name"
    ms.mode_list = mock.MagicMock()
    ms.mode_list.currentItem.return_value = item
    result = ms.get_mode()
    assert result == "name"
    ms.result.return_value = None
    with pytest.raises(RuntimeError):
        ms.get_mode()


def test_LogWidget_setup():
    """
    Ensure the log widget displays the referenced log file string in the
    expected way.
    """
    log = "this is the contents of a log file"
    lw = mu.interface.dialogs.LogWidget()
    lw.setup(log)
    assert lw.log_text_area.toPlainText() == log
    assert lw.log_text_area.isReadOnly()


def test_EnvironmentVariablesWidget_setup():
    """
    Ensure the widget for editing user defined environment variables displays
    the referenced string in the expected way.
    """
    envars = "name=value"
    evw = mu.interface.dialogs.EnvironmentVariablesWidget()
    evw.setup(envars)
    assert evw.text_area.toPlainText() == envars
    assert not evw.text_area.isReadOnly()


def test_MicrobitSettingsWidget_setup():
    """
    Ensure the widget for editing settings related to the BBC microbit
    displays the referenced settings data in the expected way.
    """
    minify = True
    custom_runtime_path = "/foo/bar"
    mbsw = mu.interface.dialogs.MicrobitSettingsWidget()
    mbsw.setup(minify, custom_runtime_path)
    assert mbsw.minify.isChecked()
    assert mbsw.runtime_path.text() == "/foo/bar"


def test_PackagesWidget_setup():
    """
    Ensure the widget for editing settings related to third party packages
    displays the referenced data in the expected way.
    """
    packages = "foo\nbar\nbaz"
    pw = mu.interface.dialogs.PackagesWidget()
    pw.setup(packages)
    assert pw.text_area.toPlainText() == packages


def test_PythonAnywhereWidget_setup():
    """
    Ensure the widget for editing PythonAnywhere settings displays the
    referenced data in the expected way.
    """
    instance = "eu"
    username = "test_user"
    token = "test_token"
    paw = mu.interface.dialogs.PythonAnywhereWidget()
    paw.setup(username, token, instance)
    assert paw.username_text.text() == username
    assert paw.token_text.text() == token
    assert paw.instance_combo.currentText() == instance


@pytest.fixture
def microbit():
    device = mu.logic.Device(
        0x0D28,
        0x0204,
        "COM1",
        123456,
        "ARM",
        "BBC micro:bit",
        "microbit",
        None,
    )
    return device


def test_ESPFirmwareFlasherWidget_setup(microbit):
    """
    Ensure the widget for editing settings related to the ESP Firmware Flasher
    displays the referenced settings data in the expected way.
    """
    mode = mock.MagicMock()
    modes = mock.MagicMock()
    device_list = mu.logic.DeviceList(modes)
    device_list.add_device(microbit)
    espff = mu.interface.dialogs.ESPFirmwareFlasherWidget()
    espff.venv = mock.Mock()
    with mock.patch("os.path.exists", return_value=False):
        espff.setup(mode, device_list)

    with mock.patch("os.path.exists", return_value=True):
        espff.setup(mode, device_list)


def test_ESPFirmwareFlasherWidget_show_folder_dialog(microbit):
    """
    Ensure the widget for editing settings related to the ESP Firmware Flasher
    displays the referenced settings data in the expected way.
    """
    mock_fd = mock.MagicMock()
    path = "/foo/bar.py"
    mock_fd.getOpenFileName = mock.MagicMock(return_value=(path, True))
    mode = mock.MagicMock()
    modes = mock.MagicMock()
    device_list = mu.logic.DeviceList(modes)
    device_list.add_device(microbit)
    espff = mu.interface.dialogs.ESPFirmwareFlasherWidget()
    with mock.patch("os.path.exists", return_value=True):
        espff.setup(mode, device_list)
    with mock.patch("mu.interface.dialogs.QFileDialog", mock_fd):
        espff.show_folder_dialog()
    assert espff.txtFolder.text() == path.replace("/", os.sep)


def test_ESPFirmwareFlasherWidget_update_firmware(microbit):
    """
    Ensure the widget for editing settings related to the ESP Firmware Flasher
    displays the referenced settings data in the expected way.
    """
    editor = mock.MagicMock()
    view = mock.MagicMock()
    mm = ESPMode(editor, view)
    modes = mock.MagicMock()
    device_list = mu.logic.DeviceList(modes)
    device_list.add_device(microbit)
    espff = mu.interface.dialogs.ESPFirmwareFlasherWidget()
    espff.venv = mock.Mock()
    with mock.patch("os.path.exists", return_value=True):
        espff.setup(mm, device_list)

    espff.mode.repl = True
    espff.mode.plotter = True
    espff.mode.fs = True
    espff.device_type.setCurrentIndex(0)
    espff.update_firmware()

    espff.device_type.setCurrentIndex(1)
    espff.update_firmware()


def test_ESPFirmwareFlasherWidget_update_firmware_no_device():
    """
    Ensure that we don't try to flash, when no device is connected.
    """
    editor = mock.MagicMock()
    view = mock.MagicMock()
    mm = ESPMode(editor, view)
    modes = mock.MagicMock()
    device_list = mu.logic.DeviceList(modes)
    espff = mu.interface.dialogs.ESPFirmwareFlasherWidget()
    with mock.patch("os.path.exists", return_value=True):
        espff.setup(mm, device_list)

    espff.run_esptool = mock.MagicMock()
    espff.device_type.setCurrentIndex(0)
    espff.update_firmware()

    espff.run_esptool.assert_not_called()


def test_ESPFirmwareFlasherWidget_esptool_error(microbit):
    """
    Ensure the widget for editing settings related to the ESP Firmware Flasher
    displays the referenced settings data in the expected way.
    """
    mode = mock.MagicMock()
    modes = mock.MagicMock()
    device_list = mu.logic.DeviceList(modes)
    device_list.add_device(microbit)
    espff = mu.interface.dialogs.ESPFirmwareFlasherWidget()
    with mock.patch("os.path.exists", return_value=True):
        espff.setup(mode, device_list)
    espff.esptool_error(0)


def test_ESPFirmwareFlasherWidget_esptool_finished(microbit):
    """
    Ensure the widget for editing settings related to the ESP Firmware Flasher
    displays the referenced settings data in the expected way.
    """
    mode = mock.MagicMock()
    modes = mock.MagicMock()
    device_list = mu.logic.DeviceList(modes)
    device_list.add_device(microbit)
    espff = mu.interface.dialogs.ESPFirmwareFlasherWidget()
    espff.setup(mode, device_list)
    espff.esptool_finished(1, 0)
    assert "Error on flashing. Aborting." in espff.log_text_area.toPlainText()

    espff.log_text_area.clear()

    espff.commands = ["foo", "bar"]
    espff.esptool_finished(0, QProcess.NormalExit)
    assert "foo" in espff.log_text_area.toPlainText()

    espff.log_text_area.clear()

    espff.esptool_finished(0, QProcess.NormalExit)
    assert "bar" in espff.log_text_area.toPlainText()


def test_ESPFirmwareFlasherWidget_read_process(microbit):
    """
    Ensure the widget for editing settings related to the ESP Firmware Flasher
    displays the referenced settings data in the expected way.
    """
    mode = mock.MagicMock()
    modes = mock.MagicMock()
    device_list = mu.logic.DeviceList(modes)
    device_list.add_device(microbit)
    espff = mu.interface.dialogs.ESPFirmwareFlasherWidget()
    with mock.patch("os.path.exists", return_value=True):
        espff.setup(mode, device_list)

    espff.process = mock.MagicMock()
    espff.process.readAll().data.return_value = b"halted"
    espff.read_process()

    data = "𠜎Hello, World!".encode("utf-8")  # Contains a multi-byte char.
    data = data[1:]  # Split the muti-byte character (cause UnicodeDecodeError)
    espff.process.readAll().data.return_value = data
    espff.read_process()


def test_ESPFirmwareFlasherWidget_firmware_path_changed(microbit):
    """
    Ensure the widget for editing settings related to the ESP Firmware
    Flasher displays the referenced settings data in the expected way.
    """
    mode = mock.MagicMock()
    modes = mock.MagicMock()
    device_list = mu.logic.DeviceList(modes)
    device_list.add_device(microbit)
    espff = mu.interface.dialogs.ESPFirmwareFlasherWidget()
    with mock.patch("os.path.exists", return_value=True):
        espff.setup(mode, device_list)
    espff.txtFolder.setText("foo")
    assert espff.btnExec.isEnabled()
    espff.txtFolder.setText("")
    assert not espff.btnExec.isEnabled()


def test_AdminDialog_setup_python_mode():
    """
    Ensure the admin dialog is setup properly given the content of a log
    file and envars when in Python mode.
    """
    log = "this is the contents of a log file"
    settings = {
        "envars": "name=value",
        "locale": "",
    }
    packages = "foo\nbar\nbaz\n"
    mock_window = QWidget()
    mode = mock.MagicMock()
    mode.short_name = "python"
    mode.name = "Python 3"
    modes = mock.MagicMock()
    device_list = mu.logic.DeviceList(modes)
    ad = mu.interface.dialogs.AdminDialog(mock_window)
    ad.setup(log, settings, packages, mode, device_list)
    assert ad.log_widget.log_text_area.toPlainText() == log
    s = ad.settings()
    assert s["packages"] == packages
    del s["packages"]
    assert s == settings


def test_AdminDialog_setup_microbit_mode():
    """
    Ensure the admin dialog is setup properly given the content of a log
    file and envars when in micro:bit mode.
    """
    log = "this is the contents of a log file"
    settings = {
        "minify": True,
        "microbit_runtime": "/foo/bar",
        "locale": "",
    }
    packages = "foo\nbar\nbaz\n"
    mock_window = QWidget()
    mode = mock.MagicMock()
    mode.short_name = "microbit"
    mode.name = "BBC micro:bit"
    modes = mock.MagicMock()
    device_list = mu.logic.DeviceList(modes)
    ad = mu.interface.dialogs.AdminDialog(mock_window)
    ad.setup(log, settings, packages, mode, device_list)
    assert ad.log_widget.log_text_area.toPlainText() == log
    s = ad.settings()
    assert s == settings


def test_AdminDialog_setup_web_mode():
    """
    Ensure the admin dialog is setup properly given the content of a log
    file and envars when in web mode.
    """
    log = "this is the contents of a log file"
    settings = {
        "envars": "name=value",
        "locale": "",
        "pa_username": "test_user",
        "pa_token": "test_token",
        "pa_instance": "www",
    }
    packages = "foo\nbar\nbaz\n"
    mock_window = QWidget()
    mode = mock.MagicMock()
    mode.short_name = "web"
    mode.name = "Web mode"
    modes = mock.MagicMock()
    device_list = mu.logic.DeviceList(modes)
    ad = mu.interface.dialogs.AdminDialog(mock_window)
    ad.setup(log, settings, packages, mode, device_list)
    assert ad.log_widget.log_text_area.toPlainText() == log
    s = ad.settings()
    assert s["packages"] == packages
    del s["packages"]
    assert s == settings


def test_AdminDialog_setup():
    """
    Ensure the admin dialog is setup properly given the content of a log
    file and envars.
    """
    log = "this is the contents of a log file"
    settings = {
        "locale": "",
    }
    packages = "foo\nbar\nbaz\n"
    mock_window = QWidget()
    mode = mock.MagicMock()
    mode.short_name = "esp"
    mode.name = "ESP MicroPython"
    modes = mock.MagicMock()
    device_list = mu.logic.DeviceList(modes)
    ad = mu.interface.dialogs.AdminDialog(mock_window)
    ad.setup(log, settings, packages, mode, device_list)
    assert ad.log_widget.log_text_area.toPlainText() == log
    s = ad.settings()
    assert s == settings


def test_FindReplaceDialog_setup():
    """
    Ensure the find/replace dialog is setup properly given only the theme
    as an argument.
    """
    frd = mu.interface.dialogs.FindReplaceDialog()
    frd.setup()
    assert frd.find() == ""
    assert frd.replace() == ""
    assert frd.replace_flag() is False


def test_FindReplaceDialog_setup_with_args():
    """
    Ensure the find/replace dialog is setup properly given only the theme
    as an argument.
    """
    find = "foo"
    replace = "bar"
    flag = True
    frd = mu.interface.dialogs.FindReplaceDialog()
    frd.setup(find, replace, flag)
    assert frd.find() == find
    assert frd.replace() == replace
    assert frd.replace_flag()


def test_PackageDialog_setup():
    """
    Ensure the PackageDialog is set up correctly and kicks off the process of
    removing and adding packages.
    """
    pd = mu.interface.dialogs.PackageDialog()
    pd.remove_packages = mock.MagicMock()

    to_remove = {"foo"}
    to_add = {"bar"}
    with mock.patch.object(pd, "pip_queue") as pip_queue:
        pip_queue.append = mock.Mock()
        pd.setup(to_remove, to_add)

    queue_called_with = pip_queue.append.call_args_list
    [args0], _ = queue_called_with[0]
    assert args0 == ("install", to_add)
    [args1], _ = queue_called_with[1]
    assert args1 == ("remove", to_remove)
    assert pd.button_box.button(QDialogButtonBox.Ok).isEnabled() is False


@pytest.mark.skip(
    reason="Superseded probably by ntoll's previous work on venv"
)
def test_PackageDialog_remove_packages():
    """
    Ensure the pkg_dirs of to-be-removed packages is correctly filled and the
    remove_package method is scheduled.
    """
    pd = mu.interface.dialogs.PackageDialog()
    pd.to_remove = {"foo", "bar-baz", "Quux"}
    pd.module_dir = "wibble"
    dirs = [
        "foo-1.0.0.dist-info",
        "foo",
        "bar_baz-1.0.0.dist-info",
        "bar_baz",
        "quux-1.0.0.dist-info",
        "quux",
    ]
    with mock.patch(
        "mu.interface.dialogs.os.listdir", return_value=dirs
    ), mock.patch("mu.interface.dialogs.QTimer") as mock_qtimer:
        pd.remove_packages()
        assert pd.pkg_dirs == {
            "foo": os.path.join("wibble", "foo-1.0.0.dist-info"),
            "bar-baz": os.path.join("wibble", "bar_baz-1.0.0.dist-info"),
            "Quux": os.path.join("wibble", "quux-1.0.0.dist-info"),
        }
        mock_qtimer.singleShot.assert_called_once_with(2, pd.remove_package)


@pytest.mark.skip(
    reason="Superseded probably by ntoll's previous work on venv"
)
def test_PackageDialog_remove_package_dist_info():
    """
    Ensures that if there are packages remaining to be deleted, then the next
    one is deleted as expected.
    """
    pd = mu.interface.dialogs.PackageDialog()
    pd.append_data = mock.MagicMock()
    pd.pkg_dirs = {"foo": os.path.join("bar", "foo-1.0.0.dist-info")}
    pd.module_dir = "baz"
    files = [["filename1", ""], ["filename2", ""], ["filename3", ""]]
    mock_remove = mock.MagicMock()
    mock_shutil = mock.MagicMock()
    mock_qtimer = mock.MagicMock()
    with mock.patch("builtins.open"), mock.patch(
        "mu.interface.dialogs.csv.reader", return_value=files
    ), mock.patch("mu.interface.dialogs.os.remove", mock_remove), mock.patch(
        "mu.interface.dialogs.shutil", mock_shutil
    ), mock.patch(
        "mu.interface.dialogs.QTimer", mock_qtimer
    ):
        pd.remove_package()
        assert pd.pkg_dirs == {}
        assert mock_remove.call_count == 3
        assert mock_shutil.rmtree.call_count == 3
        pd.append_data.assert_called_once_with("Removed foo\n")
        mock_qtimer.singleShot.assert_called_once_with(2, pd.remove_package)


@pytest.mark.skip(
    reason="Superseded probably by ntoll's previous work on venv"
)
def test_PackageDialog_remove_package_dist_info_cannot_delete():
    """
    Ensures that if there are packages remaining to be deleted, then the next
    one is deleted and any failures are logged.
    """
    pd = mu.interface.dialogs.PackageDialog()
    pd.append_data = mock.MagicMock()
    pd.pkg_dirs = {"foo": os.path.join("bar", "foo-1.0.0.dist-info")}
    pd.module_dir = "baz"
    files = [["filename1", ""], ["filename2", ""], ["filename3", ""]]
    mock_remove = mock.MagicMock(side_effect=Exception("Bang"))
    mock_shutil = mock.MagicMock()
    mock_qtimer = mock.MagicMock()
    mock_log = mock.MagicMock()
    with mock.patch("builtins.open"), mock.patch(
        "mu.interface.dialogs.csv.reader", return_value=files
    ), mock.patch("mu.interface.dialogs.os.remove", mock_remove), mock.patch(
        "mu.interface.dialogs.logger.error", mock_log
    ), mock.patch(
        "mu.interface.dialogs.shutil", mock_shutil
    ), mock.patch(
        "mu.interface.dialogs.QTimer", mock_qtimer
    ):
        pd.remove_package()
        assert pd.pkg_dirs == {}
        assert mock_remove.call_count == 3
        assert mock_log.call_count == 6
        assert mock_shutil.rmtree.call_count == 3
        pd.append_data.assert_called_once_with("Removed foo\n")
        mock_qtimer.singleShot.assert_called_once_with(2, pd.remove_package)


@pytest.mark.skip(
    reason="Superseded probably by ntoll's previous work on venv"
)
def test_PackageDialog_remove_package_egg_info():
    """
    Ensures that if there are packages remaining to be deleted, then the next
    one is deleted as expected.
    """
    pd = mu.interface.dialogs.PackageDialog()
    pd.append_data = mock.MagicMock()
    pd.pkg_dirs = {"foo": os.path.join("bar", "foo-1.0.0.egg-info")}
    pd.module_dir = "baz"
    files = "".join(["filename1\n", "filename2\n", "filename3\n"])
    mock_remove = mock.MagicMock()
    mock_shutil = mock.MagicMock()
    mock_qtimer = mock.MagicMock()
    with mock.patch(
        "builtins.open", mock.mock_open(read_data=files)
    ), mock.patch("mu.interface.dialogs.os.remove", mock_remove), mock.patch(
        "mu.interface.dialogs.shutil", mock_shutil
    ), mock.patch(
        "mu.interface.dialogs.QTimer", mock_qtimer
    ):
        pd.remove_package()
        assert pd.pkg_dirs == {}
        assert mock_remove.call_count == 3
        assert mock_shutil.rmtree.call_count == 3
        pd.append_data.assert_called_once_with("Removed foo\n")
        mock_qtimer.singleShot.assert_called_once_with(2, pd.remove_package)


@pytest.mark.skip(
    reason="Superseded probably by ntoll's previous work on venv"
)
def test_PackageDialog_remove_package_egg_info_cannot_delete():
    """
    Ensures that if there are packages remaining to be deleted, then the next
    one is deleted and any failures are logged.
    """
    pd = mu.interface.dialogs.PackageDialog()
    pd.append_data = mock.MagicMock()
    pd.pkg_dirs = {"foo": os.path.join("bar", "foo-1.0.0.egg-info")}
    pd.module_dir = "baz"
    files = "".join(["filename1\n", "filename2\n", "filename3\n"])
    mock_remove = mock.MagicMock(side_effect=Exception("Bang"))
    mock_shutil = mock.MagicMock()
    mock_qtimer = mock.MagicMock()
    mock_log = mock.MagicMock()
    with mock.patch(
        "builtins.open", mock.mock_open(read_data=files)
    ), mock.patch("mu.interface.dialogs.os.remove", mock_remove), mock.patch(
        "mu.interface.dialogs.logger.error", mock_log
    ), mock.patch(
        "mu.interface.dialogs.shutil", mock_shutil
    ), mock.patch(
        "mu.interface.dialogs.QTimer", mock_qtimer
    ):
        pd.remove_package()
        assert pd.pkg_dirs == {}
        assert mock_remove.call_count == 3
        assert mock_log.call_count == 6
        assert mock_shutil.rmtree.call_count == 3
        pd.append_data.assert_called_once_with("Removed foo\n")
        mock_qtimer.singleShot.assert_called_once_with(2, pd.remove_package)


@pytest.mark.skip(
    reason="Superseded probably by ntoll's previous work on venv"
)
def test_PackageDialog_remove_package_egg_info_cannot_open_record():
    """
    If the installed-files.txt file is not available (sometimes the case), then
    simply raise an exception and communicate this to the user.
    """
    pd = mu.interface.dialogs.PackageDialog()
    pd.append_data = mock.MagicMock()
    pd.pkg_dirs = {"foo": os.path.join("bar", "foo-1.0.0.egg-info")}
    pd.module_dir = "baz"
    mock_qtimer = mock.MagicMock()
    mock_log = mock.MagicMock()
    with mock.patch(
        "builtins.open", mock.MagicMock(side_effect=Exception("boom"))
    ), mock.patch("mu.interface.dialogs.logger.error", mock_log), mock.patch(
        "mu.interface.dialogs.QTimer", mock_qtimer
    ):
        pd.remove_package()
        assert pd.pkg_dirs == {}
        assert mock_log.call_count == 2
        msg = (
            "UNABLE TO REMOVE PACKAGE: foo (check the logs for "
            "more information.)"
        )
        pd.append_data.assert_called_once_with(msg)
        mock_qtimer.singleShot.assert_called_once_with(2, pd.remove_package)


@pytest.mark.skip(
    reason="Superseded probably by ntoll's previous work on venv"
)
def test_PackageDialog_remove_package_end_state():
    """
    If there are no more packages to remove and there's nothing to be done for
    adding packages, then ensure all directories that do not contain files are
    deleted and the expected end-state is called.
    """
    pd = mu.interface.dialogs.PackageDialog()
    pd.module_dir = "foo"
    pd.pkg_dirs = {}
    pd.to_add = {}
    pd.process = None
    pd.end_state = mock.MagicMock()
    with mock.patch(
        "mu.interface.dialogs.os.listdir", return_value=["bar", "baz"]
    ), mock.patch(
        "mu.interface.dialogs.os.walk",
        side_effect=[[("bar", [], [])], [("baz", [], ["x"])]],
    ), mock.patch(
        "mu.interface.dialogs.shutil"
    ) as mock_shutil:
        pd.remove_package()
        assert mock_shutil.rmtree.call_count == 2
        call_args = mock_shutil.rmtree.call_args_list
        assert call_args[0][0][0] == os.path.join("foo", "bar")
        assert call_args[1][0][0] == os.path.join("foo", "bin")
    pd.end_state.assert_called_once_with()


@pytest.mark.skip(
    reason="Superseded probably by ntoll's previous work on venv"
)
def test_PackageDialog_end_state():
    """
    Ensure the expected end-state is correctly configured (for when all tasks
    relating to third party packages have finished).
    """
    pd = mu.interface.dialogs.PackageDialog()
    pd.append_data = mock.MagicMock()
    pd.button_box = mock.MagicMock()
    pd.end_state()
    pd.append_data.assert_called_once_with("\nFINISHED")
    pd.button_box.button().setEnabled.assert_called_once_with(True)


@pytest.mark.skip(reason="Superseded probably by virtual environment work")
def test_PackageDialog_run_pip():
    """
    Ensure the expected package to be installed is done so via the expected
    correct call to "pip" in a new process (as per the recommended way to
    us "pip").
    """
    pd = mu.interface.dialogs.PackageDialog()
    venv = virtual_environment.VirtualEnvironment(".")
    mock_process = mock.MagicMock()
    with mock.patch("mu.interface.dialogs.QProcess", mock_process):
        pd.setup({}, {"foo"})
        pd.process.readyRead.connect.assert_called_once_with(pd.read_process)
        pd.process.finished.connect.assert_called_once_with(pd.finished)
        args = [
            "-m",  # run the module
            "pip",  # called pip
            "install",  # to install
            "foo",  # a package called "foo"
        ]
        pd.process.start.assert_called_once_with(venv.interpreter, args)


@pytest.mark.skip(reason="Superseded probably by virtual environment work")
def test_PackageDialog_finished_with_more_to_remove():
    """
    When the pip process is finished, check if there are more packages to
    install and run again.
    """
    pd = mu.interface.dialogs.PackageDialog()
    pd.run_pip = mock.MagicMock()
    pd.process = mock.MagicMock()
    venv = virtual_environment.VirtualEnvironment(".")
    pd.setup({}, {"foo"}, venv)
    pd.finished()
    assert pd.process is None
    pd.run_pip.assert_called_once_with()


@pytest.mark.skip(reason="Superseded probably by virtual environment work")
def test_PackageDialog_finished_to_end_state():
    """
    When the pip process is finished, if there are no more packages to install
    and there's no more activity for removing packages, move to the end state.
    """
    pd = mu.interface.dialogs.PackageDialog()
    pd.to_add = set()
    pd.pkg_dirs = {}
    pd.end_state = mock.MagicMock()
    pd.finished()
    pd.end_state.assert_called_once_with()


@pytest.mark.skip(reason="Superseded probably by virtual environment work")
def test_PackageDialog_read_process():
    """
    Ensure any data from the subprocess running "pip" is read and appended to
    the text area.
    """
    pd = mu.interface.dialogs.PackageDialog()
    pd.process = mock.MagicMock()
    pd.process.readAll().data.return_value = b"hello"
    pd.append_data = mock.MagicMock()
    mock_timer = mock.MagicMock()
    with mock.patch("mu.interface.dialogs.QTimer", mock_timer):
        pd.read_process()
        pd.append_data.assert_called_once_with("hello")
        mock_timer.singleShot.assert_called_once_with(2, pd.read_process)


@pytest.mark.skip(reason="Superseded probably by virtual environment work")
def test_PackageDialog_append_data():
    """
    Ensure that when data is appended, it's added to the end of the text area!
    """
    pd = mu.interface.dialogs.PackageDialog()
    pd.text_area = mock.MagicMock()
    pd.append_data("hello")
    c = pd.text_area.textCursor()
    assert c.movePosition.call_count == 2
    c.insertText.assert_called_once_with("hello")
    pd.text_area.setTextCursor.assert_called_once_with(c)<|MERGE_RESOLUTION|>--- conflicted
+++ resolved
@@ -5,11 +5,7 @@
 import os
 
 import pytest
-<<<<<<< HEAD
-import mu
-=======
 import mu.i18n
->>>>>>> 563cb860
 import mu.interface.dialogs
 from PyQt6.QtWidgets import QDialog, QWidget, QDialogButtonBox
 from unittest import mock
