# -*- coding: utf-8 -*-
"""
Tests for the user interface elements of Mu.
"""
from PyQt5.QtWidgets import QAction, QWidget, QFileDialog, QMessageBox
from PyQt5.QtCore import Qt, QSize, QIODevice
from PyQt5.QtGui import QIcon, QKeySequence
from unittest import mock
from mu import __version__
import mu.interface.main
import mu.interface.themes
import mu.interface.editor
import pytest


def test_ButtonBar_init():
    """
    Ensure everything is set and configured given a new instance of the
    ButtonBar.
    """
    mock_movable = mock.MagicMock(return_value=None)
    mock_icon_size = mock.MagicMock(return_value=None)
    mock_tool_button_size = mock.MagicMock(return_value=None)
    mock_context_menu_policy = mock.MagicMock(return_value=None)
    mock_object_name = mock.MagicMock(return_value=None)
    mock_reset = mock.MagicMock(return_value=None)
    with mock.patch('mu.interface.main.ButtonBar.setMovable', mock_movable), \
            mock.patch('mu.interface.main.ButtonBar.setIconSize',
                       mock_icon_size), \
            mock.patch('mu.interface.main.ButtonBar.setToolButtonStyle',
                       mock_tool_button_size), \
            mock.patch('mu.interface.main.ButtonBar.setContextMenuPolicy',
                       mock_context_menu_policy), \
            mock.patch('mu.interface.main.ButtonBar.setObjectName',
                       mock_object_name), \
            mock.patch('mu.interface.main.ButtonBar.reset', mock_reset):
        mu.interface.main.ButtonBar(None)
        mock_movable.assert_called_once_with(False)
        mock_icon_size.assert_called_once_with(QSize(64, 64))
        mock_tool_button_size.assert_called_once_with(3)
        mock_context_menu_policy.assert_called_once_with(Qt.PreventContextMenu)
        mock_object_name.assert_called_once_with('StandardToolBar')
        assert mock_reset.call_count == 1


def test_ButtonBar_reset():
    """
    Ensure reset clears the slots and actions.
    """
    mock_clear = mock.MagicMock()
    with mock.patch('mu.interface.main.ButtonBar.clear', mock_clear):
        b = mu.interface.main.ButtonBar(None)
        mock_clear.reset_mock()
        b.slots = {'foo': 'bar'}
        b.reset()
        assert b.slots == {}
        mock_clear.assert_called_once_with()


def test_ButtonBar_change_mode():
    """
    Ensure the expected actions are added to the button bar when the mode is
    changed.
    """
    mock_reset = mock.MagicMock()
    mock_add_action = mock.MagicMock()
    mock_add_separator = mock.MagicMock()
    actions = [
        {
            'name': 'foo',
            'display_name': 'Foo',
            'description': 'bar',
        },
    ]
    mock_mode = mock.MagicMock()
    mock_mode.actions.return_value = actions
    with mock.patch('mu.interface.main.ButtonBar.reset', mock_reset), \
            mock.patch('mu.interface.main.ButtonBar.addAction',
                       mock_add_action), \
            mock.patch('mu.interface.main.ButtonBar.addSeparator',
                       mock_add_separator):
        b = mu.interface.main.ButtonBar(None)
        mock_reset.reset_mock()
        b.change_mode(mock_mode)
        mock_reset.assert_called_once_with()
        assert mock_add_action.call_count == 11
        assert mock_add_separator.call_count == 4


def test_ButtonBar_set_responsive_mode():
    """
    Does the button bar shrink in compact mode and grow out of it?
    """
    mock_icon_size = mock.MagicMock(return_value=None)
    with mock.patch('mu.interface.main.ButtonBar.setIconSize', mock_icon_size):
        bb = mu.interface.main.ButtonBar(None)
        bb.setStyleSheet = mock.MagicMock()
        bb.set_responsive_mode(1024, 800)
        mock_icon_size.assert_called_with(QSize(64, 64))
        default_font = str(mu.interface.themes.DEFAULT_FONT_SIZE)
        style = "QWidget{font-size: " + default_font + "px;}"
        bb.setStyleSheet.assert_called_with(style)
        bb.set_responsive_mode(939, 800)
        mock_icon_size.assert_called_with(QSize(48, 48))
        bb.setStyleSheet.assert_called_with(style)
        bb.set_responsive_mode(939, 599)
        mock_icon_size.assert_called_with(QSize(32, 32))
        style = "QWidget{font-size: " + str(10) + "px;}"
        bb.setStyleSheet.assert_called_with(style)


def test_ButtonBar_add_action():
    """
    Check the appropriately referenced QAction is created by a call to
    addAction.
    """
    bb = mu.interface.main.ButtonBar(None)
    with mock.patch('builtins.super') as mock_s:
        bb.addAction('save', 'Save', 'save stuff')
        mock_s.assert_called_once_with()
    assert 'save' in bb.slots
    assert isinstance(bb.slots['save'], QAction)


def test_ButtonBar_connect():
    """
    Check the named slot is connected to the slot handler.
    """
    bb = mu.interface.main.ButtonBar(None)
    bb.parentWidget = mock.MagicMock(return_value=QWidget())
    bb.addAction('save', 'Save', 'save stuff')
    bb.slots['save'].pyqtConfigure = mock.MagicMock(return_value=None)
    bb.slots['save'].setShortcut = mock.MagicMock()
    mock_handler = mock.MagicMock(return_value=None)
    bb.connect('save', mock_handler, 'Ctrl+S')
    slot = bb.slots['save']
    slot.pyqtConfigure.assert_called_once_with(triggered=mock_handler)
    slot.setShortcut.assert_called_once_with(QKeySequence('Ctrl+S'))


def test_FileTabs_init():
    """
    Ensure a FileTabs instance is initialised as expected.
    """
    with mock.patch('mu.interface.main.FileTabs.setTabsClosable') as mstc, \
            mock.patch('mu.interface.main.FileTabs.tabCloseRequested') as cr, \
            mock.patch('mu.interface.main.FileTabs.currentChanged') as mcc:
        qtw = mu.interface.main.FileTabs()
        mstc.assert_called_once_with(True)
        cr.connect.assert_called_once_with(qtw.removeTab)
        mcc.connect.assert_called_once_with(qtw.change_tab)


def test_FileTabs_removeTab_cancel():
    """
    Ensure removeTab asks the user for confirmation if there is a modification
    to the tab. If "cancel" is selected, the parent removeTab is NOT called.
    """
    qtw = mu.interface.main.FileTabs()
    mock_tab = mock.MagicMock()
    mock_tab.isModified.return_value = True
    qtw.widget = mock.MagicMock(return_value=mock_tab)
    mock_window = mock.MagicMock()
    mock_window.show_confirmation.return_value = QMessageBox.Cancel
    qtw.nativeParentWidget = mock.MagicMock(return_value=mock_window)
    tab_id = 1
    with mock.patch('mu.interface.main.QTabWidget.removeTab',
                    return_value='foo') as rt:
        qtw.removeTab(tab_id)
        msg = 'There is un-saved work, closing the tab will cause you to ' \
              'lose it.'
        mock_window.show_confirmation.assert_called_once_with(msg)
        assert rt.call_count == 0
        qtw.widget.assert_called_once_with(tab_id)
        assert mock_tab.isModified.call_count == 1


def test_FileTabs_removeTab_ok():
    """
    Ensure removeTab asks the user for confirmation if there is a modification
    to the tab. If user responds with "OK", the parent removeTab IS called.
    """
    qtw = mu.interface.main.FileTabs()
    mock_tab = mock.MagicMock()
    mock_tab.isModified.return_value = True
    qtw.widget = mock.MagicMock(return_value=mock_tab)
    mock_window = mock.MagicMock()
    mock_window.show_confirmation.return_value = QMessageBox.Ok
    qtw.nativeParentWidget = mock.MagicMock(return_value=mock_window)
    tab_id = 1
    with mock.patch('mu.interface.main.QTabWidget.removeTab',
                    return_value='foo') as rt:
        qtw.removeTab(tab_id)
        msg = 'There is un-saved work, closing the tab will cause you to ' \
              'lose it.'
        mock_window.show_confirmation.assert_called_once_with(msg)
        rt.assert_called_once_with(tab_id)
        qtw.widget.assert_called_once_with(tab_id)
        assert mock_tab.isModified.call_count == 1


def test_FileTabs_change_tab():
    """
    Ensure change_tab updates the title of the application window with the
    label from the currently selected file.
    """
    qtw = mu.interface.main.FileTabs()
    mock_tab = mock.MagicMock()
    mock_tab.label = "foo"
    qtw.widget = mock.MagicMock(return_value=mock_tab)
    mock_window = mock.MagicMock()
    qtw.nativeParentWidget = mock.MagicMock(return_value=mock_window)
    tab_id = 1
    qtw.change_tab(tab_id)
    mock_window.update_title.assert_called_once_with(mock_tab.label)


def test_FileTabs_change_tab_no_tabs():
    """
    If there are no tabs left, ensure change_tab updates the title of the
    application window with the default value (None).
    """
    qtw = mu.interface.main.FileTabs()
    qtw.widget = mock.MagicMock(return_value=None)
    mock_window = mock.MagicMock()
    qtw.nativeParentWidget = mock.MagicMock(return_value=mock_window)
    qtw.change_tab(0)
    mock_window.update_title.assert_called_once_with(None)


def test_Window_attributes():
    """
    Expect the title and icon to be set correctly.
    """
    w = mu.interface.main.Window()
    assert w.title == "Mu {}".format(__version__)
    assert w.icon == "icon"
    assert w.zoom_position == 2
    assert w.zooms == ('xs', 's', 'm', 'l', 'xl', 'xxl', 'xxxl')


def test_Window_resizeEvent():
    """
    Ensure resize events are passed along to the button bar.
    """
    resizeEvent = mock.MagicMock()
    size = mock.MagicMock()
    size.width.return_value = 1024
    size.height.return_value = 768
    resizeEvent.size.return_value = size
    w = mu.interface.main.Window()
    w.button_bar = mock.MagicMock()
    w.resizeEvent(resizeEvent)
    w.button_bar.set_responsive_mode.assert_called_with(1024, 768)


def test_Window_select_mode_selected():
    """
    Handle the selection of a new mode.
    """
    mock_mode_selector = mock.MagicMock()
    mock_selector = mock.MagicMock()
    mock_selector.get_mode.return_value = 'foo'
    mock_mode_selector.return_value = mock_selector
    mock_modes = mock.MagicMock()
    current_mode = 'python'
    with mock.patch('mu.interface.main.ModeSelector', mock_mode_selector):
        w = mu.interface.main.Window()
        result = w.select_mode(mock_modes, current_mode)
        assert result == 'foo'
        mock_selector.setup.assert_called_once_with(mock_modes, current_mode)
        mock_selector.exec.assert_called_once_with()


def test_Window_select_mode_cancelled():
    """
    Handle the selection of a new mode.
    """
    mock_mode_selector = mock.MagicMock()
    mock_selector = mock.MagicMock()
    mock_selector.get_mode.side_effect = ValueError()
    mock_mode_selector.return_value = mock_selector
    mock_modes = mock.MagicMock()
    current_mode = 'python'
    with mock.patch('mu.interface.main.ModeSelector', mock_mode_selector):
        w = mu.interface.main.Window()
        result = w.select_mode(mock_modes, current_mode)
        assert result is None


def test_Window_change_mode():
    """
    Ensure the change of mode is made by the button_bar.
    """
    mock_mode = mock.MagicMock()
    api = ['API details', ]
    mock_mode.api.return_value = api
    w = mu.interface.main.Window()
    w.tabs = mock.MagicMock()
    w.tabs.count = mock.MagicMock(return_value=2)
    tab1 = mock.MagicMock()
    tab2 = mock.MagicMock()
    w.tabs.widget = mock.MagicMock(side_effect=[tab1, tab2])
    w.button_bar = mock.MagicMock()
    w.change_mode(mock_mode)
    w.button_bar.change_mode.assert_called_with(mock_mode)
    tab1.set_api.assert_called_once_with(api)
    tab2.set_api.assert_called_once_with(api)


def test_Window_set_zoom():
    """
    Ensure the correct signal is emitted.
    """
    w = mu.interface.main.Window()
    w._zoom_in = mock.MagicMock()
    w.set_zoom()
    w._zoom_in.emit.assert_called_once_with('m')


def test_Window_zoom_in():
    """
    Ensure the correct signal is emitted.
    """
    w = mu.interface.main.Window()
    w._zoom_in = mock.MagicMock()
    w.zoom_in()
    w._zoom_in.emit.assert_called_once_with('l')


def test_Window_zoom_out():
    """
    Ensure the correct signal is emitted.
    """
    w = mu.interface.main.Window()
    w._zoom_out = mock.MagicMock()
    w.zoom_out()
    w._zoom_out.emit.assert_called_once_with('s')


def test_Window_connect_zoom():
    """
    Ensure the zoom in/out signals are connected to the passed in widget's
    zoomIn and zoomOut handlers.
    """
    w = mu.interface.main.Window()
    w._zoom_in = mock.MagicMock()
    w._zoom_in.connect = mock.MagicMock()
    w._zoom_out = mock.MagicMock()
    w._zoom_out.connect = mock.MagicMock()
    widget = mock.MagicMock()
    widget.zoomIn = mock.MagicMock()
    widget.zoomOut = mock.MagicMock()
    w.connect_zoom(widget)
    assert w._zoom_in.connect.called_once_with(widget.zoomIn)
    assert w._zoom_out.connect.called_once_with(widget.zoomOut)


def test_Window_current_tab():
    """
    Ensure the correct tab is extracted from Window.tabs.
    """
    w = mu.interface.main.Window()
    w.tabs = mock.MagicMock()
    w.tabs.currentWidget = mock.MagicMock(return_value='foo')
    assert w.current_tab == 'foo'


def test_Window_set_read_only():
    """
    Ensure all the tabs have the setReadOnly method set to the boolean passed
    into set_read_only.
    """
    w = mu.interface.main.Window()
    w.tabs = mock.MagicMock()
    w.tabs.count = mock.MagicMock(return_value=2)
    tab1 = mock.MagicMock()
    tab2 = mock.MagicMock()
    w.tabs.widget = mock.MagicMock(side_effect=[tab1, tab2])
    w.set_read_only(True)
    assert w.read_only_tabs
    tab1.setReadOnly.assert_called_once_with(True)
    tab2.setReadOnly.assert_called_once_with(True)


def test_Window_get_load_path():
    """
    Ensure the QFileDialog is called with the expected arguments and the
    resulting path is returned.
    """
    mock_fd = mock.MagicMock()
    path = '/foo/bar.py'
    mock_fd.getOpenFileName = mock.MagicMock(return_value=(path, True))
    w = mu.interface.main.Window()
    w.widget = mock.MagicMock()
    with mock.patch('mu.interface.main.QFileDialog', mock_fd):
        returned_path = w.get_load_path('micropython', '*.py *.hex *.PY *.HEX')
    assert returned_path == path
    assert w.previous_folder == '/foo'  # Note lack of filename.
    mock_fd.getOpenFileName.assert_called_once_with(
        w.widget, 'Open file', 'micropython', '*.py *.hex *.PY *.HEX')


def test_Window_get_save_path():
    """
    Ensure the QFileDialog is called with the expected arguments and the
    resulting path is returned.
    """
    mock_fd = mock.MagicMock()
    path = '/foo/bar.py'
    mock_fd.getSaveFileName = mock.MagicMock(return_value=(path, True))
    w = mu.interface.main.Window()
    w.widget = mock.MagicMock()
    with mock.patch('mu.interface.main.QFileDialog', mock_fd):
        returned_path = w.get_save_path('micropython')
    mock_fd.getSaveFileName.assert_called_once_with(w.widget, 'Save file',
                                                    'micropython')
    assert w.previous_folder == '/foo'  # Note lack of filename.
    assert returned_path == path


def test_Window_get_microbit_path():
    """
    Ensures the QFileDialog is called with the expected arguments and the
    resulting path is returned.
    """
    mock_fd = mock.MagicMock()
    path = '/foo'
    ShowDirsOnly = QFileDialog.ShowDirsOnly
    mock_fd.getExistingDirectory = mock.MagicMock(return_value=path)
    mock_fd.ShowDirsOnly = ShowDirsOnly
    w = mu.interface.main.Window()
    w.widget = mock.MagicMock()
    with mock.patch('mu.interface.main.QFileDialog', mock_fd):
        assert w.get_microbit_path('micropython') == path
    title = 'Locate BBC micro:bit'
    mock_fd.getExistingDirectory.assert_called_once_with(w.widget, title,
                                                         'micropython',
                                                         ShowDirsOnly)


def test_Window_add_tab():
    """
    Ensure adding a tab works as expected and the expected on_modified handler
    is created.
    """
    w = mu.interface.main.Window()
    w.read_only_tabs = True
    new_tab_index = 999
    w.tabs = mock.MagicMock()
    w.tabs.addTab = mock.MagicMock(return_value=new_tab_index)
    w.tabs.currentIndex = mock.MagicMock(return_value=new_tab_index)
    w.tabs.setCurrentIndex = mock.MagicMock(return_value=None)
    w.tabs.setTabText = mock.MagicMock(return_value=None)
    w.connect_zoom = mock.MagicMock(return_value=None)
    w.set_theme = mock.MagicMock(return_value=None)
    w.theme = mock.MagicMock()
    w.api = ['an api help text', ]
    ep = mu.interface.editor.EditorPane('/foo/bar.py', 'baz')
    ep.set_api = mock.MagicMock()
    ep.modificationChanged = mock.MagicMock()
    ep.modificationChanged.connect = mock.MagicMock(return_value=None)
    ep.connect_margin = mock.MagicMock()
    ep.setFocus = mock.MagicMock(return_value=None)
    ep.setReadOnly = mock.MagicMock()
    mock_ed = mock.MagicMock(return_value=ep)
    path = '/foo/bar.py'
    text = 'print("Hello, World!")'
    api = ['API definition', ]
    w.breakpoint_toggle = mock.MagicMock()
    with mock.patch('mu.interface.main.EditorPane', mock_ed):
        w.add_tab(path, text, api, '\n')
    mock_ed.assert_called_once_with(path, text, '\n')
    w.tabs.addTab.assert_called_once_with(ep, ep.label)
    w.tabs.setCurrentIndex.assert_called_once_with(new_tab_index)
    w.connect_zoom.assert_called_once_with(ep)
    w.set_theme.assert_called_once_with(w.theme)
    ep.connect_margin.assert_called_once_with(w.breakpoint_toggle)
    ep.set_api.assert_called_once_with(api)
    ep.setFocus.assert_called_once_with()
    ep.setReadOnly.assert_called_once_with(w.read_only_tabs)
    on_modified = ep.modificationChanged.connect.call_args[0][0]
    on_modified()
    w.tabs.setTabText.assert_called_once_with(new_tab_index, ep.label)


def test_Window_focus_tab():
    """
    Given a tab instance, ensure it has focus.
    """
    w = mu.interface.main.Window()
    w.tabs = mock.MagicMock()
    w.tabs.indexOf.return_value = 1
    tab = mock.MagicMock()
    w.focus_tab(tab)
    w.tabs.setCurrentIndex.assert_called_once_with(1)
    tab.setFocus.assert_called_once_with()


def test_Window_tab_count():
    """
    Ensure the number from Window.tabs.count() is returned.
    """
    w = mu.interface.main.Window()
    w.tabs = mock.MagicMock()
    w.tabs.count = mock.MagicMock(return_value=2)
    assert w.tab_count == 2
    w.tabs.count.assert_called_once_with()


def test_Window_widgets():
    """
    Ensure a list derived from calls to Window.tabs.widget(i) is returned.
    """
    w = mu.interface.main.Window()
    w.tabs = mock.MagicMock()
    w.tabs.count = mock.MagicMock(return_value=2)
    tab1 = mock.MagicMock()
    tab2 = mock.MagicMock()
    w.tabs.widget = mock.MagicMock(side_effect=[tab1, tab2])
    result = w.widgets
    assert result == [tab1, tab2]
    w.tabs.count.assert_called_once_with()


def test_Window_modified():
    """
    Ensure the window's modified attribute is derived from the modified state
    of its tabs.
    """
    w = mu.interface.main.Window()
    w.tabs = mock.MagicMock()
    w.tabs.count = mock.MagicMock(return_value=2)
    widget1 = mock.MagicMock()
    widget1.isModified = mock.MagicMock(return_value=False)
    widget2 = mock.MagicMock()
    widget2.isModified = mock.MagicMock(return_value=False)
    w.tabs.widget = mock.MagicMock(side_effect=[widget1, widget2])
    assert w.modified is False
    widget2.isModified = mock.MagicMock(return_value=True)
    w.tabs.widget = mock.MagicMock(side_effect=[widget1, widget2])
    assert w.modified


def test_Window_on_serial_read():
    """
    When data is received the data_received signal should emit it.
    """
    w = mu.interface.main.Window()
    w.serial = mock.MagicMock()
    w.serial.readAll.return_value = b'Hello'
    w.data_received = mock.MagicMock()
    w.on_serial_read()
    w.data_received.emit.assert_called_once_with(b'Hello')


def test_Window_on_stdout_write():
    """
    Ensure the data_received signal is emitted with the data.
    """
    w = mu.interface.main.Window()
    w.data_received = mock.MagicMock()
    w.on_stdout_write(b'hello')
    w.data_received.emit.assert_called_once_with(b'hello')


def test_Window_open_serial_link():
    """
    Ensure the serial port is opened in the expected manner.
    """
    mock_serial = mock.MagicMock()
    mock_serial.setPortName = mock.MagicMock(return_value=None)
    mock_serial.setBaudRate = mock.MagicMock(return_value=None)
    mock_serial.open = mock.MagicMock(return_value=True)
    mock_serial.readyRead = mock.MagicMock()
    mock_serial.readyRead.connect = mock.MagicMock(return_value=None)
    mock_serial_class = mock.MagicMock(return_value=mock_serial)
    with mock.patch('mu.interface.main.QSerialPort', mock_serial_class):
        w = mu.interface.main.Window()
        w.open_serial_link('COM0')
        assert w.input_buffer == []
    mock_serial.setPortName.assert_called_once_with('COM0')
    mock_serial.setBaudRate.assert_called_once_with(115200)
    mock_serial.open.assert_called_once_with(QIODevice.ReadWrite)
    mock_serial.readyRead.connect.assert_called_once_with(w.on_serial_read)


def test_Window_open_serial_link_unable_to_connect():
    """
    If serial.open fails raise an IOError.
    """
    mock_serial = mock.MagicMock()
    mock_serial.setPortName = mock.MagicMock(return_value=None)
    mock_serial.setBaudRate = mock.MagicMock(return_value=None)
    mock_serial.open = mock.MagicMock(return_value=False)
    mock_serial_class = mock.MagicMock(return_value=mock_serial)
    with mock.patch('mu.interface.main.QSerialPort', mock_serial_class):
        with pytest.raises(IOError):
            w = mu.interface.main.Window()
            w.open_serial_link('COM0')


def test_Window_open_serial_link_DTR_unset():
    """
    If data terminal ready (DTR) is unset (as can be the case on some
    Windows / Qt combinations) then fall back to PySerial to correct. See
    issues #281 and #302 for details.
    """
    mock_qt_serial = mock.MagicMock()
    mock_qt_serial.isDataTerminalReady.return_value = False
    mock_py_serial = mock.MagicMock()
    mock_serial_class = mock.MagicMock(return_value=mock_qt_serial)
    with mock.patch('mu.interface.main.QSerialPort', mock_serial_class):
        with mock.patch('mu.interface.main.serial', mock_py_serial):
            w = mu.interface.main.Window()
            w.open_serial_link('COM0')
    mock_qt_serial.close.assert_called_once_with()
    assert mock_qt_serial.open.call_count == 2
    mock_py_serial.Serial.assert_called_once_with('COM0')
    mock_pyser = mock_py_serial.Serial('COM0')
    assert mock_pyser.dtr is True
    mock_pyser.close.assert_called_once_with()


def test_Window_close_serial_link():
    """
    Ensure the serial link is closed / cleaned up as expected.
    """
    mock_serial = mock.MagicMock()
    w = mu.interface.main.Window()
    w.serial = mock_serial
    w.close_serial_link()
    mock_serial.close.assert_called_once_with()
    assert w.serial is None


def test_Window_add_filesystem():
    """
    Ensure the expected settings are updated when adding a file system pane.
    """
    w = mu.interface.main.Window()
    w.theme = mock.MagicMock()
    w.splitter = mock.MagicMock()
    w.addDockWidget = mock.MagicMock(return_value=None)
    w.connect_zoom = mock.MagicMock(return_value=None)
    mock_fs = mock.MagicMock()
    mock_fs.setFocus = mock.MagicMock(return_value=None)
    mock_fs_class = mock.MagicMock(return_value=mock_fs)
    mock_dock = mock.MagicMock()
    mock_dock_class = mock.MagicMock(return_value=mock_dock)
    mock_file_manager = mock.MagicMock()
    with mock.patch('mu.interface.main.FileSystemPane', mock_fs_class), \
            mock.patch('mu.interface.main.QDockWidget', mock_dock_class):
        result = w.add_filesystem('path/to/home', mock_file_manager)
    mock_fs_class.assert_called_once_with('path/to/home')
    assert result == mock_fs
    assert w.fs_pane == mock_fs
    w.addDockWidget.assert_called_once_with(Qt.BottomDockWidgetArea, mock_dock)
    mock_fs.setFocus.assert_called_once_with()
    mock_file_manager.on_list_files.connect.\
        assert_called_once_with(mock_fs.on_ls)
    mock_fs.list_files.connect.assert_called_once_with(mock_file_manager.ls)
    mock_fs.microbit_fs.put.connect.\
        assert_called_once_with(mock_file_manager.put)
    mock_fs.microbit_fs.delete.connect.\
        assert_called_once_with(mock_file_manager.delete)
    mock_fs.microbit_fs.list_files.connect.\
        assert_called_once_with(mock_file_manager.ls)
    mock_fs.local_fs.get.connect.assert_called_once_with(mock_file_manager.get)
    mock_fs.local_fs.list_files.connect.\
        assert_called_once_with(mock_file_manager.ls)
    mock_file_manager.on_put_file.connect.\
        assert_called_once_with(mock_fs.microbit_fs.on_put)
    mock_file_manager.on_delete_file.connect.\
        assert_called_once_with(mock_fs.microbit_fs.on_delete)
    mock_file_manager.on_get_file.connect.\
        assert_called_once_with(mock_fs.local_fs.on_get)
    mock_file_manager.on_list_fail.connect.\
        assert_called_once_with(mock_fs.on_ls_fail)
    mock_file_manager.on_put_fail.connect.\
        assert_called_once_with(mock_fs.on_put_fail)
    mock_file_manager.on_delete_fail.connect.\
        assert_called_once_with(mock_fs.on_delete_fail)
    mock_file_manager.on_get_fail.connect.\
        assert_called_once_with(mock_fs.on_get_fail)
    w.connect_zoom.assert_called_once_with(mock_fs)


def test_Window_add_filesystem_open_signal():
    w = mu.interface.main.Window()
    w.open_file = mock.MagicMock()
    mock_open_emit = mock.MagicMock()
    w.open_file.emit = mock_open_emit
    pane = w.add_filesystem('homepath', mock.MagicMock())
    pane.open_file.emit('test')
    mock_open_emit.assert_called_once_with('test')


def test_Window_add_micropython_repl():
    """
    Ensure the expected object is instantiated and add_repl is called for a
    MicroPython based REPL.
    """
    w = mu.interface.main.Window()
    w.theme = mock.MagicMock()
    w.add_repl = mock.MagicMock()

    def side_effect(self, w=w):
        w.serial = mock.MagicMock()

    w.open_serial_link = mock.MagicMock(side_effect=side_effect)
    w.data_received = mock.MagicMock()
    mock_repl = mock.MagicMock()
    mock_repl_class = mock.MagicMock(return_value=mock_repl)
    with mock.patch('mu.interface.main.MicroPythonREPLPane', mock_repl_class):
        w.add_micropython_repl('COM0', 'Test REPL')
    mock_repl_class.assert_called_once_with(serial=w.serial)
    w.open_serial_link.assert_called_once_with('COM0')
    assert w.serial.write.call_count == 2
    assert w.serial.write.call_args_list[0][0][0] == b'\x02'
    assert w.serial.write.call_args_list[1][0][0] == b'\x03'
    w.data_received.connect.assert_called_once_with(mock_repl.process_bytes)
    w.add_repl.assert_called_once_with(mock_repl, 'Test REPL')


def test_Window_add_micropython_repl_no_interrupt():
    """
    Ensure the expected object is instantiated and add_repl is called for a
    MicroPython based REPL.
    """
    w = mu.interface.main.Window()
    w.theme = mock.MagicMock()
    w.add_repl = mock.MagicMock()

    def side_effect(self, w=w):
        w.serial = mock.MagicMock()

    w.open_serial_link = mock.MagicMock(side_effect=side_effect)
    w.data_received = mock.MagicMock()
    mock_repl = mock.MagicMock()
    mock_repl_class = mock.MagicMock(return_value=mock_repl)
    with mock.patch('mu.interface.main.MicroPythonREPLPane', mock_repl_class):
        w.add_micropython_repl('COM0', 'Test REPL', False)
    mock_repl_class.assert_called_once_with(serial=w.serial)
    w.open_serial_link.assert_called_once_with('COM0')
    assert w.serial.write.call_count == 0
    w.data_received.connect.assert_called_once_with(mock_repl.process_bytes)
    w.add_repl.assert_called_once_with(mock_repl, 'Test REPL')


def test_Window_add_micropython_plotter():
    """
    Ensure the expected object is instantiated and add_plotter is called for
    a MicroPython based plotter.
    """
    w = mu.interface.main.Window()
    w.theme = mock.MagicMock()
    w.add_plotter = mock.MagicMock()

    def side_effect(self, w=w):
        w.serial = mock.MagicMock()

    w.open_serial_link = mock.MagicMock(side_effect=side_effect)
    w.data_received = mock.MagicMock()
    mock_plotter = mock.MagicMock()
    mock_plotter_class = mock.MagicMock(return_value=mock_plotter)
    mock_mode = mock.MagicMock()
    with mock.patch('mu.interface.main.PlotterPane', mock_plotter_class):
        w.add_micropython_plotter('COM0', 'MicroPython Plotter', mock_mode)
    mock_plotter_class.assert_called_once_with()
    w.open_serial_link.assert_called_once_with('COM0')
    w.data_received.connect.assert_called_once_with(mock_plotter.process_bytes)
    mock_plotter.data_flood.connect.\
        assert_called_once_with(mock_mode.on_data_flood)
    w.add_plotter.assert_called_once_with(mock_plotter, 'MicroPython Plotter')


def test_Window_add_python3_plotter():
    """
    Ensure the plotter is created correctly when in Python 3 mode.
    """
    w = mu.interface.main.Window()
    w.theme = mock.MagicMock()
    w.add_plotter = mock.MagicMock()
    w.data_received = mock.MagicMock()
    mock_plotter = mock.MagicMock()
    mock_plotter_class = mock.MagicMock(return_value=mock_plotter)
    mock_mode = mock.MagicMock()
    with mock.patch('mu.interface.main.PlotterPane', mock_plotter_class):
        w.add_python3_plotter(mock_mode)
    w.data_received.connect.assert_called_once_with(mock_plotter.process_bytes)
    mock_plotter.data_flood.connect.\
        assert_called_once_with(mock_mode.on_data_flood)
    w.add_plotter.assert_called_once_with(mock_plotter, 'Python3 data tuple')


def test_Window_add_jupyter_repl():
    """
    Ensure the expected object is instantiated and add_repl is called for a
    Jupyter based REPL.
    """
    w = mu.interface.main.Window()
    w.theme = mock.MagicMock()
    w.connect_zoom = mock.MagicMock(return_value=None)
    w.add_repl = mock.MagicMock()
    mock_kernel_manager = mock.MagicMock()
    mock_kernel_client = mock.MagicMock()
    mock_pane = mock.MagicMock()
    mock_pane_class = mock.MagicMock(return_value=mock_pane)
    with mock.patch('mu.interface.main.JupyterREPLPane', mock_pane_class):
        w.add_jupyter_repl(mock_kernel_manager, mock_kernel_client)
    mock_pane_class.assert_called_once_with()
    assert mock_pane.kernel_manager == mock_kernel_manager
    assert mock_pane.kernel_client == mock_kernel_client
    assert mock_kernel_manager.kernel.gui == 'qt4'
    w.add_repl.assert_called_once_with(mock_pane, 'Python3 (Jupyter)')


def test_Window_add_repl():
    """
    Ensure the expected settings are updated.
    """
    w = mu.interface.main.Window()
    w.theme = mock.MagicMock()
    w.connect_zoom = mock.MagicMock(return_value=None)
    w.addDockWidget = mock.MagicMock()
    mock_repl_pane = mock.MagicMock()
    mock_repl_pane.setFocus = mock.MagicMock(return_value=None)
    mock_dock = mock.MagicMock()
    mock_dock_class = mock.MagicMock(return_value=mock_dock)
    with mock.patch('mu.interface.main.QDockWidget', mock_dock_class):
        w.add_repl(mock_repl_pane, 'Test REPL')
    assert w.repl_pane == mock_repl_pane
    mock_repl_pane.setFocus.assert_called_once_with()
    w.connect_zoom.assert_called_once_with(mock_repl_pane)
    w.addDockWidget.assert_called_once_with(Qt.BottomDockWidgetArea, mock_dock)


def test_Window_add_plotter():
    """
    Ensure the expected settings are updated.
    """
    w = mu.interface.main.Window()
    w.theme = mock.MagicMock()
    w.addDockWidget = mock.MagicMock()
    mock_plotter_pane = mock.MagicMock()
    mock_dock = mock.MagicMock()
    mock_dock_class = mock.MagicMock(return_value=mock_dock)
    with mock.patch('mu.interface.main.QDockWidget', mock_dock_class):
        w.add_plotter(mock_plotter_pane, 'Test Plotter')
    assert w.plotter_pane == mock_plotter_pane
    mock_plotter_pane.setFocus.assert_called_once_with()
    mock_plotter_pane.set_theme.assert_called_once_with(w.theme)
    w.addDockWidget.assert_called_once_with(Qt.BottomDockWidgetArea, mock_dock)


def test_Window_add_python3_runner():
    """
    Ensure a Python 3 runner (to capture stdin/out/err) is displayed correctly.
    """
    w = mu.interface.main.Window()
    w.theme = mock.MagicMock()
    w.connect_zoom = mock.MagicMock(return_value=None)
    w.addDockWidget = mock.MagicMock()
    mock_process_runner = mock.MagicMock()
    mock_process_class = mock.MagicMock(return_value=mock_process_runner)
    mock_dock = mock.MagicMock()
    mock_dock_class = mock.MagicMock(return_value=mock_dock)
    name = 'foo'
    path = 'bar'
    with mock.patch('mu.interface.main.PythonProcessPane',
                    mock_process_class), \
            mock.patch('mu.interface.main.QDockWidget', mock_dock_class):
        result = w.add_python3_runner(name, path)
        assert result == mock_process_runner
    assert w.process_runner == mock_process_runner
    assert w.runner == mock_dock
    w.runner.setWidget.assert_called_once_with(w.process_runner)
    w.addDockWidget.assert_called_once_with(Qt.BottomDockWidgetArea, mock_dock)


def test_Window_add_debug_inspector():
    """
    Ensure a debug inspector (to display local variables) is displayed
    correctly.
    """
    w = mu.interface.main.Window()
    w.theme = mock.MagicMock()
    w.connect_zoom = mock.MagicMock(return_value=None)
    w.addDockWidget = mock.MagicMock()
    mock_debug_inspector = mock.MagicMock()
    mock_debug_inspector_class = mock.MagicMock(
        return_value=mock_debug_inspector)
    mock_model = mock.MagicMock()
    mock_model_class = mock.MagicMock(return_value=mock_model)
    mock_dock = mock.MagicMock()
    mock_dock_class = mock.MagicMock(return_value=mock_dock)
    with mock.patch('mu.interface.main.DebugInspector',
                    mock_debug_inspector_class), \
            mock.patch('mu.interface.main.QStandardItemModel',
                       mock_model_class), \
            mock.patch('mu.interface.main.QDockWidget', mock_dock_class):
        w.add_debug_inspector()
    assert w.debug_inspector == mock_debug_inspector
    assert w.debug_model == mock_model
    mock_debug_inspector.setModel.assert_called_once_with(mock_model)
    mock_dock.setWidget.assert_called_once_with(mock_debug_inspector)
    w.addDockWidget.assert_called_once_with(Qt.RightDockWidgetArea, mock_dock)


def test_Window_update_debug_inspector():
    """
    Given a representation of the local objects in the debug runner's call
    stack. Ensure the debug inspector's model is populated in the correct way
    to show the different types of value.
    """
    locals_dict = {
        '__builtins__': ['some', 'builtin', 'methods', ],
        '__debug_code__': '<debug code details>',
        '__debug_script__': '<debug script details',
        '__file__': "'/path/to/script.py'",
        '__name__': "'__main__'",
        'foo': "'hello'",
        'bar': "['this', 'is', 'a', 'list']",
        'baz': "{'this': 'is', 'a': 'dict'}",
    }
    w = mu.interface.main.Window()
    w.debug_model = mock.MagicMock()
    mock_standard_item = mock.MagicMock()
    with mock.patch('mu.interface.main.DebugInspectorItem',
                    mock_standard_item):
        w.update_debug_inspector(locals_dict)
    w.debug_model.clear.assert_called_once_with()
    w.debug_model.setHorizontalHeaderLabels(['Name', 'Value', ])
    # You just have to believe this is correct. I checked! :-)
    assert mock_standard_item.call_count == 22


def test_Window_update_debug_inspector_with_exception():
    """
    If an exception is encountered when working out the type of the value,
    make sure it just reverts to the repr of the object.
    """
    locals_dict = {
        'bar': "['this', 'is', 'a', 'list']",
    }
    w = mu.interface.main.Window()
    w.debug_model = mock.MagicMock()
    mock_standard_item = mock.MagicMock()
    mock_eval = mock.MagicMock(side_effect=Exception('BOOM!'))
    with mock.patch(
        'mu.interface.main.DebugInspectorItem', mock_standard_item), \
            mock.patch('builtins.eval', mock_eval):
        w.update_debug_inspector(locals_dict)
    # You just have to believe this is correct. I checked! :-)
    assert mock_standard_item.call_count == 2


def test_Window_remove_filesystem():
    """
    Check all the necessary calls to remove / reset the file system pane are
    made.
    """
    w = mu.interface.main.Window()
    mock_fs = mock.MagicMock()
    mock_fs.setParent = mock.MagicMock(return_value=None)
    mock_fs.deleteLater = mock.MagicMock(return_value=None)
    w.fs = mock_fs
    w.remove_filesystem()
    mock_fs.setParent.assert_called_once_with(None)
    mock_fs.deleteLater.assert_called_once_with()
    assert w.fs is None


def test_Window_remove_repl():
    """
    Check all the necessary calls to remove / reset the REPL are made.
    """
    w = mu.interface.main.Window()
    mock_repl = mock.MagicMock()
    mock_repl.setParent = mock.MagicMock(return_value=None)
    mock_repl.deleteLater = mock.MagicMock(return_value=None)
    w.repl = mock_repl
    w.serial = mock.MagicMock()
    w.remove_repl()
    mock_repl.setParent.assert_called_once_with(None)
    mock_repl.deleteLater.assert_called_once_with()
    assert w.repl is None
    assert w.serial is None


def test_Window_remove_repl_active_plotter():
    """
    When removing the repl, if the plotter is active, retain the serial
    connection.
    """
    w = mu.interface.main.Window()
    w.repl = mock.MagicMock()
    w.plotter = mock.MagicMock()
    w.serial = mock.MagicMock()
    w.remove_repl()
    assert w.repl is None
    assert w.serial


def test_Window_remove_plotter():
    """
    Check all the necessary calls to remove / reset the plotter are made.
    """
    w = mu.interface.main.Window()
    mock_plotter = mock.MagicMock()
    mock_plotter.setParent = mock.MagicMock(return_value=None)
    mock_plotter.deleteLater = mock.MagicMock(return_value=None)
    w.plotter = mock_plotter
    w.serial = mock.MagicMock()
    w.remove_plotter()
    mock_plotter.setParent.assert_called_once_with(None)
    mock_plotter.deleteLater.assert_called_once_with()
    assert w.plotter is None
    assert w.serial is None


def test_Window_remove_plotter_active_repl():
    """
    When removing the plotter, if the repl is active, retain the serial
    connection.
    """
    w = mu.interface.main.Window()
    w.repl = mock.MagicMock()
    w.plotter = mock.MagicMock()
    w.serial = mock.MagicMock()
    w.remove_plotter()
    assert w.plotter is None
    assert w.serial


def test_Window_remove_python_runner():
    """
    Check all the necessary calls to remove / reset the Python3 runner are
    made.
    """
    w = mu.interface.main.Window()
    mock_runner = mock.MagicMock()
    mock_runner.setParent = mock.MagicMock(return_value=None)
    mock_runner.deleteLater = mock.MagicMock(return_value=None)
    w.runner = mock_runner
    w.remove_python_runner()
    mock_runner.setParent.assert_called_once_with(None)
    mock_runner.deleteLater.assert_called_once_with()
    assert w.process_runner is None
    assert w.runner is None


def test_Window_remove_debug_inspector():
    """
    Check all the necessary calls to remove / reset the debug inspector are
    made.
    """
    w = mu.interface.main.Window()
    mock_inspector = mock.MagicMock()
    mock_model = mock.MagicMock()
    mock_debug_inspector = mock.MagicMock()
    w.inspector = mock_inspector
    w.debug_inspector = mock_debug_inspector
    w.debug_model = mock_model
    w.remove_debug_inspector()
    assert w.debug_inspector is None
    assert w.debug_model is None
    assert w.inspector is None
    mock_inspector.setParent.assert_called_once_with(None)
    mock_inspector.deleteLater.assert_called_once_with()


def test_Window_set_theme():
    """
    Check the theme is correctly applied to the window.
    """
    w = mu.interface.main.Window()
    w.tabs = mock.MagicMock()
    w.tabs.count = mock.MagicMock(return_value=2)
    tab1 = mock.MagicMock()
    tab1.set_theme = mock.MagicMock()
    tab2 = mock.MagicMock()
    tab2.set_theme = mock.MagicMock()
    w.tabs.widget = mock.MagicMock(side_effect=[tab1, tab2, tab1, tab2, tab1,
                                                tab2])
    w.button_bar = mock.MagicMock()
    w.button_bar.slots = {
        'theme': mock.MagicMock()
    }
    w.button_bar.slots['theme'].setIcon = mock.MagicMock(return_value=None)
    w.repl = mock.MagicMock()
    w.repl_pane = mock.MagicMock()
    w.repl_pane.set_theme = mock.MagicMock()
    w.plotter = mock.MagicMock()
    w.plotter_pane = mock.MagicMock()
    w.plotter_pane.set_theme = mock.MagicMock()
    w.load_theme = mock.MagicMock()
    w.load_theme.emit = mock.MagicMock()
    w.set_theme('night')
    w.load_theme.emit.assert_called_once_with('night')
    assert w.theme == 'night'
    tab1.set_theme.assert_called_once_with(mu.interface.themes.NightTheme)
    tab2.set_theme.assert_called_once_with(mu.interface.themes.NightTheme)
    assert 1 == w.button_bar.slots['theme'].setIcon.call_count
    assert isinstance(w.button_bar.slots['theme'].setIcon.call_args[0][0],
                      QIcon)
    w.repl_pane.set_theme.assert_called_once_with('night')
    w.plotter_pane.set_theme.assert_called_once_with('night')
    w.load_theme.emit.reset_mock()
    tab1.set_theme.reset_mock()
    tab2.set_theme.reset_mock()
    w.button_bar.slots['theme'].setIcon.reset_mock()
    w.repl_pane.set_theme.reset_mock()
    w.plotter_pane.set_theme.reset_mock()
    w.set_theme('contrast')
    w.load_theme.emit.assert_called_once_with('contrast')
    assert w.theme == 'contrast'
    tab1.set_theme.assert_called_once_with(mu.interface.themes.ContrastTheme)
    tab2.set_theme.assert_called_once_with(mu.interface.themes.ContrastTheme)
    assert 1 == w.button_bar.slots['theme'].setIcon.call_count
    assert isinstance(w.button_bar.slots['theme'].setIcon.call_args[0][0],
                      QIcon)
    w.repl_pane.set_theme.assert_called_once_with('contrast')
    w.plotter_pane.set_theme.assert_called_once_with('contrast')
    w.load_theme.emit.reset_mock()
    tab1.set_theme.reset_mock()
    tab2.set_theme.reset_mock()
    w.button_bar.slots['theme'].setIcon.reset_mock()
    w.repl_pane.set_theme.reset_mock()
    w.plotter_pane.set_theme.reset_mock()
    w.set_theme('day')
    w.load_theme.emit.assert_called_once_with('day')
    assert w.theme == 'day'
    tab1.set_theme.assert_called_once_with(mu.interface.themes.DayTheme)
    tab2.set_theme.assert_called_once_with(mu.interface.themes.DayTheme)
    assert 1 == w.button_bar.slots['theme'].setIcon.call_count
    assert isinstance(w.button_bar.slots['theme'].setIcon.call_args[0][0],
                      QIcon)
    w.repl_pane.set_theme.assert_called_once_with('day')
    w.plotter_pane.set_theme.assert_called_once_with('day')


def test_Window_show_admin():
    """
    Ensure the modal widget for showing the admin features is correctly
    configured.
    """
    mock_admin_display = mock.MagicMock()
    mock_admin_box = mock.MagicMock()
    mock_admin_box.settings.return_value = 'this is the expected result'
    mock_admin_display.return_value = mock_admin_box
    with mock.patch('mu.interface.main.AdminDialog', mock_admin_display):
        w = mu.interface.main.Window()
        result = w.show_admin('log', 'envars', 'packages')
        mock_admin_display.assert_called_once_with(w)
        mock_admin_box.setup.assert_called_once_with('log', 'envars',
                                                     'packages')
        mock_admin_box.exec.assert_called_once_with()
        assert result == 'this is the expected result'


def test_Window_show_admin_cancelled():
    """
    If the modal dialog for the admin functions is cancelled, ensure an
    empty dictionary (indicating a "falsey" no change) is returned.
    """
    mock_admin_display = mock.MagicMock()
    mock_admin_box = mock.MagicMock()
    mock_admin_box.exec.return_value = False
    mock_admin_display.return_value = mock_admin_box
    with mock.patch('mu.interface.main.AdminDialog', mock_admin_display):
        w = mu.interface.main.Window()
        result = w.show_admin('log', 'envars', 'packages')
        mock_admin_display.assert_called_once_with(w)
        mock_admin_box.setup.assert_called_once_with('log', 'envars',
                                                     'packages')
        mock_admin_box.exec.assert_called_once_with()
        assert result == {}


def test_Window_sync_packages():
    """
    Ensure the expected modal dialog indicating progress of third party package
    add/removal is displayed with the expected settings.
    """
    mock_package_dialog = mock.MagicMock()
    with mock.patch('mu.interface.main.PackageDialog', mock_package_dialog):
        w = mu.interface.main.Window()
        to_remove = {'foo'}
        to_add = {'bar'}
        module_dir = 'baz'
        w.sync_packages(to_remove, to_add, module_dir)
        dialog = mock_package_dialog()
        dialog.setup.assert_called_once_with(to_remove, to_add, module_dir)
        dialog.exec.assert_called_once_with()


def test_Window_show_message():
    """
    Ensure the show_message method configures a QMessageBox in the expected
    manner.
    """
    mock_qmb = mock.MagicMock()
    mock_qmb.setText = mock.MagicMock(return_value=None)
    mock_qmb.setWindowTitle = mock.MagicMock(return_value=None)
    mock_qmb.setInformativeText = mock.MagicMock(return_value=None)
    mock_qmb.setIcon = mock.MagicMock(return_value=None)
    mock_qmb.Information = mock.MagicMock()
    mock_qmb.exec = mock.MagicMock(return_value=None)
    mock_qmb_class = mock.MagicMock(return_value=mock_qmb)
    w = mu.interface.main.Window()
    message = 'foo'
    information = 'bar'
    icon = 'Information'
    with mock.patch('mu.interface.main.QMessageBox', mock_qmb_class):
        w.show_message(message, information, icon)
    mock_qmb.setText.assert_called_once_with(message)
    mock_qmb.setWindowTitle.assert_called_once_with('Mu')
    mock_qmb.setInformativeText.assert_called_once_with(information)
    mock_qmb.setIcon.assert_called_once_with(mock_qmb.Information)
    mock_qmb.exec.assert_called_once_with()


def test_Window_show_message_default():
    """
    Ensure the show_message method configures a QMessageBox in the expected
    manner with default args.
    """
    mock_qmb = mock.MagicMock()
    mock_qmb.setText = mock.MagicMock(return_value=None)
    mock_qmb.setWindowTitle = mock.MagicMock(return_value=None)
    mock_qmb.setInformativeText = mock.MagicMock(return_value=None)
    mock_qmb.setIcon = mock.MagicMock(return_value=None)
    mock_qmb.Warning = mock.MagicMock()
    mock_qmb.exec = mock.MagicMock(return_value=None)
    mock_qmb_class = mock.MagicMock(return_value=mock_qmb)
    w = mu.interface.main.Window()
    message = 'foo'
    with mock.patch('mu.interface.main.QMessageBox', mock_qmb_class):
        w.show_message(message)
    mock_qmb.setText.assert_called_once_with(message)
    mock_qmb.setWindowTitle.assert_called_once_with('Mu')
    assert mock_qmb.setInformativeText.call_count == 0
    mock_qmb.setIcon.assert_called_once_with(mock_qmb.Warning)
    mock_qmb.exec.assert_called_once_with()


def test_Window_show_confirmation():
    """
    Ensure the show_confirmation method configures a QMessageBox in the
    expected manner.
    """
    mock_qmb = mock.MagicMock()
    mock_qmb.setText = mock.MagicMock(return_value=None)
    mock_qmb.setWindowTitle = mock.MagicMock(return_value=None)
    mock_qmb.setInformativeText = mock.MagicMock(return_value=None)
    mock_qmb.setIcon = mock.MagicMock(return_value=None)
    mock_qmb.Information = mock.MagicMock()
    mock_qmb.setStandardButtons = mock.MagicMock(return_value=None)
    mock_qmb.Cancel = mock.MagicMock()
    mock_qmb.Ok = mock.MagicMock()
    mock_qmb.setDefaultButton = mock.MagicMock(return_value=None)
    mock_qmb.exec = mock.MagicMock(return_value=None)
    mock_qmb_class = mock.MagicMock(return_value=mock_qmb)
    w = mu.interface.main.Window()
    message = 'foo'
    information = 'bar'
    icon = 'Information'
    with mock.patch('mu.interface.main.QMessageBox', mock_qmb_class):
        w.show_confirmation(message, information, icon)
    mock_qmb.setText.assert_called_once_with(message)
    mock_qmb.setWindowTitle.assert_called_once_with('Mu')
    mock_qmb.setInformativeText.assert_called_once_with(information)
    mock_qmb.setIcon.assert_called_once_with(mock_qmb.Information)
    mock_qmb.setStandardButtons.assert_called_once_with(mock_qmb.Cancel |
                                                        mock_qmb.Ok)
    mock_qmb.setDefaultButton.assert_called_once_with(mock_qmb.Cancel)
    mock_qmb.exec.assert_called_once_with()


def test_Window_show_confirmation_default():
    """
    Ensure the show_confirmation method configures a QMessageBox in the
    expected manner with default args.
    """
    mock_qmb = mock.MagicMock()
    mock_qmb.setText = mock.MagicMock(return_value=None)
    mock_qmb.setWindowTitle = mock.MagicMock(return_value=None)
    mock_qmb.setInformativeText = mock.MagicMock(return_value=None)
    mock_qmb.setIcon = mock.MagicMock(return_value=None)
    mock_qmb.Warning = mock.MagicMock()
    mock_qmb.setStandardButtons = mock.MagicMock(return_value=None)
    mock_qmb.Cancel = mock.MagicMock()
    mock_qmb.Ok = mock.MagicMock()
    mock_qmb.setDefaultButton = mock.MagicMock(return_value=None)
    mock_qmb.exec = mock.MagicMock(return_value=None)
    mock_qmb_class = mock.MagicMock(return_value=mock_qmb)
    w = mu.interface.main.Window()
    message = 'foo'
    with mock.patch('mu.interface.main.QMessageBox', mock_qmb_class):
        w.show_confirmation(message)
    mock_qmb.setText.assert_called_once_with(message)
    mock_qmb.setWindowTitle.assert_called_once_with('Mu')
    assert mock_qmb.setInformativeText.call_count == 0
    mock_qmb.setIcon.assert_called_once_with(mock_qmb.Warning)
    mock_qmb.setStandardButtons.assert_called_once_with(mock_qmb.Cancel |
                                                        mock_qmb.Ok)
    mock_qmb.setDefaultButton.assert_called_once_with(mock_qmb.Cancel)
    mock_qmb.exec.assert_called_once_with()


def test_Window_update_title():
    """
    Ensure a passed in title results in the correct call to setWindowTitle.
    """
    w = mu.interface.main.Window()
    w.title = 'Mu'
    w.setWindowTitle = mock.MagicMock(return_value=None)
    w.update_title('foo.py')
    w.setWindowTitle.assert_called_once_with('Mu - foo.py')


<<<<<<< HEAD
def _qdesktopwidget_mock(width, height):
=======
def test_Window_size_window():
>>>>>>> 392ad53d
    """
    Create and return a usable mock for QDesktopWidget that supports the
    QDesktopWidget().screenGeometry() use case: it returns a mocked QRect
    responding to .width() and .height() per the passed in arguments.
    """
    mock_sg = mock.MagicMock()
    mock_screen = mock.MagicMock()
    mock_screen.width = mock.MagicMock(return_value=width)
    mock_screen.height = mock.MagicMock(return_value=height)
    mock_sg.screenGeometry = mock.MagicMock(return_value=mock_screen)
    return mock.MagicMock(return_value=mock_sg)


def test_Window_autosize_window():
    """
    Check the correct calculations take place and methods are called so the
    window is resized and positioned correctly.
    """
    mock_qdw = _qdesktopwidget_mock(1024, 768)
    w = mu.interface.main.Window()
    w.resize = mock.MagicMock(return_value=None)
    mock_size = mock.MagicMock()
    mock_size.width = mock.MagicMock(return_value=819)
    mock_size.height = mock.MagicMock(return_value=614)
    w.geometry = mock.MagicMock(return_value=mock_size)
    w.move = mock.MagicMock(return_value=None)
    with mock.patch('mu.interface.main.QDesktopWidget', mock_qdw):
        w.size_window()
    mock_qdw.assert_called_once_with()
    w.resize.assert_called_once_with(int(1024 * 0.8), int(768 * 0.8))
    w.geometry.assert_called_once_with()
    x = (1024 - 819) / 2
    y = (768 - 614) / 2
    w.move.assert_called_once_with(x, y)


def test_Window_reset_annotations():
    """
    Ensure the current tab has its annotations reset.
    """
    tab = mock.MagicMock()
    w = mu.interface.main.Window()
    w.tabs = mock.MagicMock()
    w.tabs.currentWidget = mock.MagicMock(return_value=tab)
    w.reset_annotations()
    tab.reset_annotations.assert_called_once_with()


def test_Window_annotate_code():
    """
    Ensure the current tab is annotated with the passed in feedback.
    """
    tab = mock.MagicMock()
    w = mu.interface.main.Window()
    w.tabs = mock.MagicMock()
    w.tabs.currentWidget = mock.MagicMock(return_value=tab)
    feedback = 'foo'
    w.annotate_code(feedback, 'error')
    tab.annotate_code.assert_called_once_with(feedback, 'error')


def test_Window_show_annotations():
    """
    Ensure the current tab displays its annotations.
    """
    tab = mock.MagicMock()
    w = mu.interface.main.Window()
    w.tabs = mock.MagicMock()
    w.tabs.currentWidget = mock.MagicMock(return_value=tab)
    w.show_annotations()
    tab.show_annotations.assert_called_once_with()


def test_Window_setup():
    """
    Ensures the various default attributes of the window are set to the
    expected value.
    """
    w = mu.interface.main.Window()
    w.setWindowIcon = mock.MagicMock(return_value=None)
    w.update_title = mock.MagicMock(return_value=None)
    w.setMinimumSize = mock.MagicMock(return_value=None)
    w.addWidget = mock.MagicMock(return_value=None)
    w.setCurrentWidget = mock.MagicMock(return_value=None)
    w.set_theme = mock.MagicMock(return_value=None)
    w.show = mock.MagicMock(return_value=None)
    w.setCentralWidget = mock.MagicMock(return_value=None)
    w.addToolBar = mock.MagicMock(return_value=None)
    w.size_window = mock.MagicMock(return_value=None)
    mock_widget = mock.MagicMock()
    mock_widget.setLayout = mock.MagicMock(return_value=None)
    mock_widget_class = mock.MagicMock(return_value=mock_widget)
    mock_button_bar = mock.MagicMock()
    mock_button_bar_class = mock.MagicMock(return_value=mock_button_bar)
    mock_qtw = mock.MagicMock()
    mock_qtw.setTabsClosable = mock.MagicMock(return_value=None)
    mock_qtw.tabCloseRequested = mock.MagicMock()
    mock_qtw.tabCloseRequested.connect = mock.MagicMock(return_value=None)
    mock_qtw.removeTab = mock.MagicMock
    mock_qtw_class = mock.MagicMock(return_value=mock_qtw)
    theme = 'night'
    breakpoint_toggle = mock.MagicMock()
    mock_qdw = _qdesktopwidget_mock(1000, 600)
    with mock.patch('mu.interface.main.QWidget', mock_widget_class), \
            mock.patch('mu.interface.main.ButtonBar', mock_button_bar_class), \
            mock.patch('mu.interface.main.FileTabs', mock_qtw_class), \
            mock.patch('mu.interface.main.QDesktopWidget', mock_qdw):
        w.setup(breakpoint_toggle, theme)
    assert w.breakpoint_toggle == breakpoint_toggle
    assert w.theme == theme
    assert w.setWindowIcon.call_count == 1
    assert isinstance(w.setWindowIcon.call_args[0][0], QIcon)
    w.update_title.assert_called_once_with()
    w.setMinimumSize.assert_called_once_with(500, 300)
    assert w.widget == mock_widget
    assert w.button_bar == mock_button_bar
    assert w.tabs == mock_qtw
    w.show.assert_called_once_with()
    w.setCentralWidget.call_count == 1
    w.addToolBar.call_count == 1
    assert w.size_window.call_count == 0


def test_Window_set_usb_checker():
    """
    Ensure the callback for checking for connected devices is set as expected.
    """
    w = mu.interface.main.Window()
    mock_timer = mock.MagicMock()
    mock_timer_class = mock.MagicMock(return_value=mock_timer)
    mock_callback = mock.MagicMock()
    with mock.patch('mu.interface.main.QTimer', mock_timer_class):
        w.set_usb_checker(1, mock_callback)
        assert w.usb_checker == mock_timer
        w.usb_checker.timeout.connect.assert_called_once_with(mock_callback)
        w.usb_checker.start.assert_called_once_with(1000)


def test_Window_set_timer():
    """
    Ensure a repeating timer with the referenced callback is created.
    """
    w = mu.interface.main.Window()
    mock_timer = mock.MagicMock()
    mock_timer_class = mock.MagicMock(return_value=mock_timer)
    mock_callback = mock.MagicMock()
    with mock.patch('mu.interface.main.QTimer', mock_timer_class):
        w.set_timer(5, mock_callback)
        assert w.timer == mock_timer
        w.timer.timeout.connect.assert_called_once_with(mock_callback)
        w.timer.start.assert_called_once_with(5 * 1000)


def test_Window_stop_timer():
    """
    Ensure the timer is stopped and destroyed.
    """
    mock_timer = mock.MagicMock()
    w = mu.interface.main.Window()
    w.timer = mock_timer
    w.stop_timer()
    assert w.timer is None
    mock_timer.stop.assert_called_once_with()


def test_Window_connect_tab_rename():
    """
    Ensure the referenced handler and shortcuts are set up to fire when
    the tab is double-clicked.
    """
    w = mu.interface.main.Window()
    w.tabs = mock.MagicMock()
    mock_handler = mock.MagicMock()
    mock_shortcut = mock.MagicMock()
    mock_sequence = mock.MagicMock()
    with mock.patch('mu.interface.main.QShortcut', mock_shortcut), \
            mock.patch('mu.interface.main.QKeySequence', mock_sequence):
        w.connect_tab_rename(mock_handler, 'Ctrl-Shift-S')
    w.tabs.tabBarDoubleClicked.connect.assert_called_once_with(mock_handler)
    mock_shortcut.assert_called_once_with(mock_sequence('Ctrl-Shift-S'), w)
    mock_shortcut().activated.connect.assert_called_once_with(mock_handler)


def test_Window_open_directory_from_os_windows():
    """
    Ensure the file explorer for Windows is called for the expected path.
    """
    w = mu.interface.main.Window()
    with mock.patch('mu.interface.main.sys') as mock_sys, \
            mock.patch('mu.interface.main.os') as mock_os:
        path = 'c:\\a\\path\\'
        mock_sys.platform = 'win32'
        w.open_directory_from_os(path)
        mock_os.startfile.assert_called_once_with(path)


def test_Window_open_directory_from_os_darwin():
    """
    Ensure the file explorer for OSX is called for the expected path.
    """
    w = mu.interface.main.Window()
    with mock.patch('mu.interface.main.sys') as mock_sys, \
            mock.patch('mu.interface.main.os.system') as mock_system:
        path = '/home/user/mu_code/images/'
        mock_sys.platform = 'darwin'
        w.open_directory_from_os(path)
        mock_system.assert_called_once_with('open "{}"'.format(path))


def test_Window_open_directory_from_os_freedesktop():
    """
    Ensure the file explorer for FreeDesktop (Linux) is called for the
    expected path.
    """
    w = mu.interface.main.Window()
    with mock.patch('mu.interface.main.sys') as mock_sys, \
            mock.patch('mu.interface.main.os.system') as mock_system:
        path = '/home/user/mu_code/images/'
        mock_sys.platform = 'linux'
        w.open_directory_from_os(path)
        mock_system.assert_called_once_with('xdg-open "{}"'.format(path))


def test_Window_open_file_event():
    """
    Ensure the open_file event is emitted when a tab's open_file is
    triggered.
    """
    editor = mu.interface.editor.EditorPane('/foo/bar.py', 'baz')
    window = mu.interface.main.Window()
    window.breakpoint_toggle = mock.MagicMock()
    window.tabs = mock.MagicMock()
    window.theme = 'day'
    window.button_bar = mock.MagicMock()
    window.read_only_tabs = False

    mock_emit = mock.MagicMock()
    window.open_file = mock.MagicMock()
    window.open_file.emit = mock_emit

    path = '/foo/bar.py'
    text = 'print("Hello, World!")'
    api = ['API definition', ]

    mock_editor = mock.MagicMock(return_value=editor)
    with mock.patch('mu.interface.main.EditorPane', mock_editor):
        window.add_tab(path, text, api, '\n')
    mock_editor.assert_called_once_with(path, text, '\n')
    editor.open_file.emit('/foo/bar.py')
    mock_emit.assert_called_once_with('/foo/bar.py')


def test_Window_connect_find_replace():
    """
    Ensure a shortcut is created with teh expected shortcut and handler
    function.
    """
    window = mu.interface.main.Window()
    mock_handler = mock.MagicMock()
    mock_shortcut = mock.MagicMock()
    mock_sequence = mock.MagicMock()
    with mock.patch('mu.interface.main.QShortcut', mock_shortcut), \
            mock.patch('mu.interface.main.QKeySequence', mock_sequence):
        window.connect_find_replace(mock_handler, 'Ctrl+F')
    mock_sequence.assert_called_once_with('Ctrl+F')
    ks = mock_sequence('Ctrl+F')
    mock_shortcut.assert_called_once_with(ks, window)
    shortcut = mock_shortcut(ks, window)
    shortcut.activated.connect.assert_called_once_with(mock_handler)


def test_Window_show_find_replace():
    """
    The find/replace dialog is setup with the right arguments and, if
    successfully closed, returns the expected result.
    """
    window = mu.interface.main.Window()
    mock_dialog = mock.MagicMock()
    mock_dialog.find.return_value = 'foo'
    mock_dialog.replace.return_value = 'bar'
    mock_dialog.replace_flag.return_value = True
    mock_FRDialog = mock.MagicMock(return_value=mock_dialog)
    mock_FRDialog.exec.return_value = True
    with mock.patch('mu.interface.main.FindReplaceDialog', mock_FRDialog):
        result = window.show_find_replace('', '', False)
    mock_dialog.setup.assert_called_once_with('', '', False)
    assert result == ('foo', 'bar', True)


def test_Window_replace_text_not_current_tab():
    """
    If there is currently no open tab in which to search, return 0 (to indicate
    no changes have been made).
    """
    w = mu.interface.main.Window()
    w.tabs = mock.MagicMock()
    w.tabs.currentWidget.return_value = None
    assert w.replace_text('foo', 'bar', False) == 0


def test_Window_replace_text_not_global_found():
    """
    If the text to be replaced is found in the source, and the global_replace
    flag is false, return 1 (to indicate the number of changes made).
    """
    w = mu.interface.main.Window()
    mock_tab = mock.MagicMock()
    w.tabs = mock.MagicMock()
    w.tabs.currentWidget.return_value = mock_tab
    mock_tab.findFirst.return_value = True
    assert w.replace_text('foo', 'bar', False) == 1
    mock_tab.replace.assert_called_once_with('bar')


def test_Window_replace_text_not_global_missing():
    """
    If the text to be replaced is missing in the source, and the global_replace
    flag is false, return 0 (to indicate no change made).
    """
    w = mu.interface.main.Window()
    mock_tab = mock.MagicMock()
    mock_tab.findFirst.return_value = False
    w.tabs = mock.MagicMock()
    w.tabs.currentWidget.return_value = mock_tab
    assert w.replace_text('foo', 'bar', False) == 0


def test_Window_replace_text_global_found():
    """
    If the text to be replaced is found several times in the source, and the
    global_replace flag is true, return X (to indicate X changes made) -- where
    X is some integer.
    """
    w = mu.interface.main.Window()
    mock_tab = mock.MagicMock()
    mock_tab.findFirst.return_value = True
    mock_tab.findNext.side_effect = [True, False, ]
    w.tabs = mock.MagicMock()
    w.tabs.currentWidget.return_value = mock_tab
    assert w.replace_text('foo', 'bar', True) == 2
    assert mock_tab.replace.call_count == 2


def test_Window_replace_text_global_missing():
    """
    If the text to be replaced is missing in the source, and the global_replace
    flag is true, return 0 (to indicate no change made).
    """
    w = mu.interface.main.Window()
    mock_tab = mock.MagicMock()
    mock_tab.findFirst.return_value = False
    w.tabs = mock.MagicMock()
    w.tabs.currentWidget.return_value = mock_tab
    assert w.replace_text('foo', 'bar', True) == 0


def test_Window_highlight_text():
    """
    Given target_text, highlights the first instance via Scintilla's findFirst
    method.
    """
    w = mu.interface.main.Window()
    mock_tab = mock.MagicMock()
    mock_tab.findFirst.return_value = True
    w.tabs = mock.MagicMock()
    w.tabs.currentWidget.return_value = mock_tab
    assert w.highlight_text('foo')
    mock_tab.findFirst.assert_called_once_with('foo', True, True, False, True)


def test_Window_highlight_text_no_tab():
    """
    If there's no current tab, just return False.
    """
    w = mu.interface.main.Window()
    w.tabs = mock.MagicMock()
    w.tabs.currentWidget.return_value = None
    assert w.highlight_text('foo') is False


def test_Window_connect_toggle_comments():
    """
    Ensure the passed in handler is connected to a shortcut triggered by the
    shortcut.
    """
    window = mu.interface.main.Window()
    mock_handler = mock.MagicMock()
    mock_shortcut = mock.MagicMock()
    mock_sequence = mock.MagicMock()
    with mock.patch('mu.interface.main.QShortcut', mock_shortcut), \
            mock.patch('mu.interface.main.QKeySequence', mock_sequence):
        window.connect_toggle_comments(mock_handler, 'Ctrl+K')
    mock_sequence.assert_called_once_with('Ctrl+K')
    ks = mock_sequence('Ctrl+K')
    mock_shortcut.assert_called_once_with(ks, window)
    shortcut = mock_shortcut(ks, window)
    shortcut.activated.connect.assert_called_once_with(mock_handler)


def test_Window_toggle_comments():
    """
    If there's a current tab, call its toggle_comments method.
    """
    w = mu.interface.main.Window()
    mock_tab = mock.MagicMock()
    w.tabs = mock.MagicMock()
    w.tabs.currentWidget.return_value = mock_tab
    w.toggle_comments()
    mock_tab.toggle_comments.assert_called_once_with()


def test_StatusBar_init():
    """
    Ensure the status bar is set up as expected.
    """
    sb = mu.interface.main.StatusBar()
    # Default mode is set.
    assert sb.mode == 'python'

    sb = mu.interface.main.StatusBar(mode='foo')
    # Pass in the default mode.
    assert sb.mode == 'foo'

    # Expect two widgets for logs and mode.
    assert sb.mode_label
    assert sb.logs_label


def test_StatusBar_connect_logs():
    """
    Ensure the event handler / shortcut for viewing logs is correctly set.
    """
    sb = mu.interface.main.StatusBar()

    def handler():
        pass

    mock_shortcut = mock.MagicMock()
    mock_sequence = mock.MagicMock()
    with mock.patch('mu.interface.main.QShortcut', mock_shortcut), \
            mock.patch('mu.interface.main.QKeySequence', mock_sequence):
        sb.connect_logs(handler, 'Ctrl+X')
    assert sb.logs_label.mousePressEvent == handler
    mock_shortcut.assert_called_once_with(mock_sequence('Ctrl-X'), sb.parent())
    mock_shortcut().activated.connect.assert_called_once_with(handler)


def test_StatusBar_connect_mode():
    """
    Ensure the event handler / shortcut for selecting the new mode is
    correctly set.
    """
    sb = mu.interface.main.StatusBar()

    def handler():
        pass

    mock_shortcut = mock.MagicMock()
    mock_sequence = mock.MagicMock()
    with mock.patch('mu.interface.main.QShortcut', mock_shortcut), \
            mock.patch('mu.interface.main.QKeySequence', mock_sequence):
        sb.connect_mode(handler, 'Ctrl-X')
    assert sb.mode_label.mousePressEvent == handler
    mock_shortcut.assert_called_once_with(mock_sequence('Ctrl-X'), sb.parent())
    mock_shortcut().activated.connect.assert_called_once_with(handler)


def test_StatusBar_set_message():
    """
    Ensure the default pause for displaying a message in the status bar is
    used.
    """
    sb = mu.interface.main.StatusBar()
    sb.showMessage = mock.MagicMock()
    sb.set_message('Hello')
    sb.showMessage.assert_called_once_with('Hello', 5000)
    sb.showMessage.reset_mock()
    sb.set_message('Hello', 1000)
    sb.showMessage.assert_called_once_with('Hello', 1000)


def test_StatusBar_set_mode():
    """
    Ensure the mode displayed in the status bar is correctly updated.
    """
    mode = 'python'
    sb = mu.interface.main.StatusBar()
    sb.mode_label.setText = mock.MagicMock()
    sb.set_mode(mode)
    sb.mode_label.setText.assert_called_once_with(mode.capitalize())<|MERGE_RESOLUTION|>--- conflicted
+++ resolved
@@ -1321,11 +1321,7 @@
     w.setWindowTitle.assert_called_once_with('Mu - foo.py')
 
 
-<<<<<<< HEAD
 def _qdesktopwidget_mock(width, height):
-=======
-def test_Window_size_window():
->>>>>>> 392ad53d
     """
     Create and return a usable mock for QDesktopWidget that supports the
     QDesktopWidget().screenGeometry() use case: it returns a mocked QRect
